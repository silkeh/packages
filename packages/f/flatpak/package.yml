name       : flatpak
<<<<<<< HEAD
version    : 0.9.7
=======
version    : 0.10.0
>>>>>>> 2c914887
release    : 13
source     :
    - https://github.com/flatpak/flatpak/releases/download/0.10.0/flatpak-0.10.0.tar.xz : 57920502e154088e8a1776137e98786d53736daa92bb49c0920a0df1b7032da9
license    :
    - LGPL-2.0
    - LGPL-2.1
component  : desktop.util
summary    : Universal application support
description: |
    Linux application sandboxing and distribution framework
builddeps  :
    - pkgconfig(fuse)
    - pkgconfig(gtk-doc)
    - pkgconfig(json-glib-1.0)
    - pkgconfig(libarchive)
    - pkgconfig(libseccomp)
    - pkgconfig(libsoup-2.4)
    - pkgconfig(ostree-1)
    - pkgconfig(xau)
    - bubblewrap
    - docbook-xml
    - gpgme-devel
    - libassuan-devel
    - libcap2-devel
    - xmlto
rundeps    :
    - bubblewrap
setup      : |
    %configure --disable-static \
                --with-system-bubblewrap \
               --with-privileged-group=sudo \
               --with-profile-dir=/usr/share/defaults/etc/profile.d \
               --with-dbus-config-dir=/usr/share/dbus-1/system.d \
               --enable-gtk-doc \
               --enable-gtk-doc-html
build      : |
    %make
install    : |
    %make_install

    # Create the factory working tree
    install -D -d -m 00755 $installdir/usr/share/factory/var/lib/flatpak/repo
    install -d -m 00755 $installdir/usr/share/factory/var/lib/flatpak/repo/{extensions,objects}
    install -D -d -m 00755 $installdir/usr/share/factory/var/lib/flatpak/repo/refs/{heads,remotes}
    install -d -m 00755 $installdir/usr/share/factory/var/lib/flatpak/repo/state
    install -d -m 00755 $installdir/usr/share/factory/var/lib/flatpak/repo/tmp/cache
    touch $installdir/usr/share/factory/var/lib/flatpak/.changed

    cat << _EOF_ > $installdir/usr/share/factory/var/lib/flatpak/repo/config
    [core]
    repo_version=1
    mode=bare-user
    _EOF_

    # Now tell tmpfiles to create using factory
    install -D -m 00644 $pkgfiles/flatpak.tmpfiles $installdir/%libdir%/tmpfiles.d/flatpak.conf

    # support keyfile backend in flatpak
    install -m 00644 $pkgfiles/org.freedesktop.Flatpak.keyrules $installdir/usr/share/polkit-1/rules.d/.<|MERGE_RESOLUTION|>--- conflicted
+++ resolved
@@ -1,9 +1,5 @@
 name       : flatpak
-<<<<<<< HEAD
-version    : 0.9.7
-=======
 version    : 0.10.0
->>>>>>> 2c914887
 release    : 13
 source     :
     - https://github.com/flatpak/flatpak/releases/download/0.10.0/flatpak-0.10.0.tar.xz : 57920502e154088e8a1776137e98786d53736daa92bb49c0920a0df1b7032da9
