--- conflicted
+++ resolved
@@ -2,8 +2,8 @@
     <Source>
         <Name>gimp</Name>
         <Packager>
-            <Name>Pierre-Yves</Name>
-            <Email>pyu@riseup.net</Email>
+            <Name>Ikey Doherty</Name>
+            <Email>ikey@solus-project.com</Email>
         </Packager>
         <License>GPL-3.0-or-later</License>
         <PartOf>multimedia.graphics</PartOf>
@@ -216,7 +216,7 @@
 </Description>
         <PartOf>programming.devel</PartOf>
         <RuntimeDependencies>
-            <Dependency release="31">gimp</Dependency>
+            <Dependency release="32">gimp</Dependency>
         </RuntimeDependencies>
         <Files>
             <Path fileType="header">/usr/include/</Path>
@@ -236,17 +236,12 @@
         </Files>
     </Package>
     <History>
-        <Update release="31">
-<<<<<<< HEAD
-            <Date>2018-04-30</Date>
-            <Version>2.8.22</Version>
-=======
+        <Update release="32">
             <Date>2018-05-04</Date>
             <Version>2.10.0</Version>
->>>>>>> 29985e30
             <Comment>Packaging update</Comment>
-            <Name>Pierre-Yves</Name>
-            <Email>pyu@riseup.net</Email>
+            <Name>Ikey Doherty</Name>
+            <Email>ikey@solus-project.com</Email>
         </Update>
     </History>
 </PISI>