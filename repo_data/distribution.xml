<?xml version="1.0" encoding="UTF-8"?>
<PISI>
	<SourceName>Solus</SourceName>
	<Version>1</Version>
	<Description>Solus Repository</Description>
	<Description xml:lang="ar">مخزن Solus</Description>
	<Description xml:lang="bg">Хранилище на Solus</Description>
	<Description xml:lang="ca">Repositori del Solus</Description>
	<Description xml:lang="ca_ES">Repositori del Solus</Description>
	<Description xml:lang="cs">Solus repozitář</Description>
	<Description xml:lang="da">Solus-repository</Description>
	<Description xml:lang="da_DK">Solus Opbevaringssted</Description>
	<Description xml:lang="de">Solus-Repository</Description>
	<Description xml:lang="en_GB">Solus Repository</Description>
	<Description xml:lang="eo">Solus-Deponejo</Description>
	<Description xml:lang="es">Repositorio Solus</Description>
	<Description xml:lang="es_419">Repositorio Solus</Description>
	<Description xml:lang="es_AR">Repositorio de Solus</Description>
	<Description xml:lang="es_ES">Repositorio Solus</Description>
	<Description xml:lang="es_MX">Repositorio Solus</Description>
	<Description xml:lang="es_PE">Repositorio Solus</Description>
	<Description xml:lang="es_US">Repositorio Solus</Description>
	<Description xml:lang="eu">Solus Biltegia</Description>
	<Description xml:lang="fi">Solus Ohjelmavarasto</Description>
	<Description xml:lang="fr_CA">Dépôt Solus</Description>
	<Description xml:lang="fr_FR">Dépôt Solus</Description>
	<Description xml:lang="he">מאגר סולוס</Description>
	<Description xml:lang="hu">Solus tároló</Description>
	<Description xml:lang="id_ID">Lumbung Solus</Description>
	<Description xml:lang="it">Solus Repository</Description>
	<Description xml:lang="it_IT">Repository di Solus</Description>
	<Description xml:lang="ko">솔루스 저장소</Description>
	<Description xml:lang="ko_KR">솔루스 저장소</Description>
	<Description xml:lang="lt">Solus saugykla</Description>
	<Description xml:lang="nb_NO">Solus Pakkebrønn</Description>
	<Description xml:lang="nl_BE">Solus Gegevensarchief</Description>
	<Description xml:lang="nl_NL">Solus Gegevensarchief</Description>
	<Description xml:lang="pl">Repozytorium Solus</Description>
	<Description xml:lang="pt_BR">Repositório do Solus</Description>
	<Description xml:lang="pt_PT">Repositório do Solus</Description>
	<Description xml:lang="ro_RO">Repositor Solus</Description>
	<Description xml:lang="ru">Репозиторий Solus</Description>
	<Description xml:lang="sr_RS">Solus спремиште</Description>
	<Description xml:lang="sr_RS@latin">Solus spremište</Description>
	<Description xml:lang="sv_SE">Solus Förråd</Description>
	<Description xml:lang="tr">Solus Deposu</Description>
	<Description xml:lang="zh_CN">Solus 软件库</Description>
	<Type>main</Type>
	<BinaryName>Solus</BinaryName>
	<Obsoletes>
		<Package>pcre</Package>
		<Package>pcre-devel</Package>
		<Package>webkitgtk</Package>
		<Package>gnome-icon-theme-symbolic-devel</Package>
		<Package>cairo</Package>
		<Package>cairo-devel</Package>
		<Package>cairo-docs</Package>
		<Package>xorg-video-driver-cirrus</Package>
		<Package>libtasn1-bin</Package>
		<Package>evolve-os-artwork</Package>
		<Package>xorg-driver-video-modesetting</Package>
		<Package>glamor-egl</Package>
		<Package>glamor-egl-devel</Package>
		<Package>libgeoclue</Package>
		<Package>libgeoclue-devel</Package>
		<Package>solus-migrate</Package>
		<Package>libcairomm</Package>
		<Package>libcairomm-devel</Package>
		<Package>libcairomm-docs</Package>
		<Package>libatkmm</Package>
		<Package>libatkmm-devel</Package>
		<Package>libatkmm-docs</Package>
		<Package>atk</Package>
		<Package>atk-devel</Package>
		<Package>atk-docs</Package>
		<Package>docbook-xsl</Package>
		<Package>numix-frost-themes</Package>
		<Package>python3-setuptools</Package>
		<Package>dc</Package>
		<Package>eigen2-devel</Package>
		<Package>spice-protocol-devel</Package>
		<Package>foomatic-filters</Package>
		<Package>journal</Package>
		<Package>evolve-sc</Package>
		<Package>evoassist</Package>
		<Package>libzeitgeist</Package>
		<Package>libzeitgeist-docs</Package>
		<Package>libzeitgeist-devel</Package>
		<Package>libmpg123</Package>
		<Package>libmpg123-devel</Package>
		<Package>icon-naming-utils-devel</Package>
		<Package>golang-binary</Package>
		<Package>haste-applet</Package>
		<Package>screenshot-applet</Package>
		<Package>vscode-ms</Package>
		<Package>lapack</Package>
		<Package>lapack-devel</Package>
		<Package>mlocate</Package>
		<Package>qt5</Package>
		<Package>qt5-demos</Package>
		<Package>qt5-devel</Package>
		<Package>qt5-docs</Package>
		<Package>mate-notification-theme-solus</Package>
		<Package>kernel-libc-devel</Package>
		<Package>kernel-tools</Package>
		<Package>flash-player-nonfree</Package>
		<Package>nautilus-devel</Package>
		<Package>audacious-devel</Package>
		<Package>discord-canary</Package>
		<Package>iproute2-devel</Package>
		<Package>gl-driver-switch</Package>
		<Package>python3-colorama</Package>
		<Package>kernel</Package>
		<Package>kernel-modules</Package>
		<Package>kernel-headers</Package>
		<Package>mpv-devel</Package>
		<Package>faac</Package>
		<Package>faac-devel</Package>
		<Package>faac-utils</Package>
		<Package>nxcomp</Package>
		<Package>nxcomp-devel</Package>
		<Package>nxproxy</Package>
		<Package>clang</Package>
		<Package>clang-devel</Package>
		<Package>arc-firefox-theme</Package>
		<Package>captiva-icon-theme</Package>
		<Package>pacifica-icon-theme</Package>
		<Package>libautogen</Package>
		<Package>poppler-docs</Package>
		<Package>poppler-qt4</Package>
		<Package>poppler-qt4-devel</Package>
		<Package>gnome-dictionary-docs</Package>
		<Package>gnome-dictionary-devel</Package>
		<Package>gnome-initial-setup</Package>
		<Package>gnome-shell-extension-caffeine</Package>
		<Package>mozjs17</Package>
		<Package>mozjs17-devel</Package>
		<Package>spidermonkey</Package>
		<Package>spidermonkey-devel</Package>
		<Package>zlib-minizip-32bit</Package>
		<Package>zlib-minizip-devel-32bit</Package>
		<Package>gnonlin</Package>
		<Package>kdevplatform</Package>
		<Package>kdevplatform-devel</Package>
		<Package>mesalib-demos</Package>
		<Package>gfortran-32bit</Package>
		<Package>streamlink-twitch-gui-dbginfo</Package>
		<Package>peerunity</Package>
		<Package>python3-xlib</Package>
		<Package>python3-decorator</Package>
		<Package>setuptools_scm</Package>
		<Package>mate-polkit-devel</Package>
		<Package>libcutl</Package>
		<Package>libcutl-devel</Package>
		<Package>skrooge-devel</Package>
		<Package>kodi-addon-inputstream-adaptive</Package>
		<Package>qupzilla</Package>
		<Package>qupzilla-devel</Package>
		<Package>cutegram</Package>
		<Package>livestreamer</Package>
		<Package>flat-plat-gtk-theme</Package>
		<Package>flat-plat-gtk-theme-compact</Package>
		<Package>flat-plat-gtk-theme-dark</Package>
		<Package>flat-plat-gtk-theme-dark-compact</Package>
		<Package>flat-plat-gtk-theme-light</Package>
		<Package>flat-plat-gtk-theme-light-compact</Package>
		<Package>yubikey-neo-manager</Package>
		<Package>pycrypto</Package>
		<Package>rfkill</Package>
		<Package>evolution-ews-devel</Package>
		<Package>gstreamer-vaapi-devel</Package>
		<Package>kdeplasma-addons-devel</Package>
		<Package>klayout-devel</Package>
		<Package>lwqq</Package>
		<Package>lwqq-devel</Package>
		<Package>pidgin-lwqq</Package>
		<Package>autotrace</Package>
		<Package>autotrace-devel</Package>
		<Package>gnome-tweak-tool</Package>
		<Package>nautilus-actions</Package>
		<Package>nautilus-actions-dbginfo</Package>
		<Package>nautilus-actions-devel</Package>
		<Package>nautilus-actions-docs</Package>
		<Package>gegl3</Package>
		<Package>gegl3-dbginfo</Package>
		<Package>gegl3-devel</Package>
		<Package>gegl3-docs</Package>
		<Package>mypaint-devel</Package>
		<Package>kicad-library</Package>
		<Package>i3lock-fancy</Package>
		<Package>docbook-xsl-docs</Package>
		<Package>radeontop-devel</Package>
		<Package>n1</Package>
		<Package>plex-media-player</Package>
		<Package>diorite</Package>
		<Package>nuvola-all-services</Package>
		<Package>nuvola-app-8tracks</Package>
		<Package>nuvola-app-amazon-cloud-player</Package>
		<Package>nuvola-app-bandcamp</Package>
		<Package>nuvola-app-deezer</Package>
		<Package>nuvola-app-google-calendar</Package>
		<Package>nuvola-app-google-play-music</Package>
		<Package>nuvola-app-groove</Package>
		<Package>nuvola-app-jango</Package>
		<Package>nuvola-app-logitech-media-server</Package>
		<Package>nuvola-app-mixcloud</Package>
		<Package>nuvola-app-owncloud-music</Package>
		<Package>nuvola-app-plex</Package>
		<Package>nuvola-app-soundcloud</Package>
		<Package>nuvola-app-spotify</Package>
		<Package>nuvola-app-tunein</Package>
		<Package>nuvola-app-yandex-music</Package>
		<Package>nuvolaplayer-dbginfo</Package>
		<Package>nuvolaplayer-devel</Package>
		<Package>nuvolaplayer</Package>
		<Package>makemkv</Package>
		<Package>makemkv-32bit-dbginfo</Package>
		<Package>libykneomgr</Package>
		<Package>libykneomgr-dbginfo</Package>
		<Package>libykneomgr-devel</Package>
		<Package>qca-qt5</Package>
		<Package>qca-qt5-devel</Package>
		<Package>qca-qt5-dbginfo</Package>
		<Package>qscintilla-qt5</Package>
		<Package>qscintilla-qt5-devel</Package>
		<Package>python-qscintilla-qt5</Package>
		<Package>qjson</Package>
		<Package>qjson-devel</Package>
		<Package>corebird</Package>
		<Package>yelp-tools-devel</Package>
		<Package>mysql-workbench</Package>
		<Package>tarsnap</Package>
		<Package>tarsnap-dbginfo</Package>
		<Package>itch</Package>
		<Package>itch-dbginfo</Package>
		<Package>aglio</Package>
		<Package>godep</Package>
		<Package>gnome-shell-extension-dynamic-panel-transparency</Package>
		<Package>libqtelegram-ae</Package>
		<Package>libqtelegram-ae-dbginfo</Package>
		<Package>libqtelegram-ae-devel</Package>
		<Package>plotinus</Package>
		<Package>telegramqml</Package>
		<Package>telegramqml-dbginfo</Package>
		<Package>telegramqml-devel</Package>
		<Package>valum</Package>
		<Package>valum-devel</Package>
		<Package>bigreqsproto</Package>
		<Package>compositeproto</Package>
		<Package>damageproto</Package>
		<Package>dmxproto</Package>
		<Package>dri2proto</Package>
		<Package>dri3proto</Package>
		<Package>fixesproto</Package>
		<Package>fontsproto</Package>
		<Package>glproto</Package>
		<Package>inputproto</Package>
		<Package>kbproto</Package>
		<Package>presentproto</Package>
		<Package>randrproto</Package>
		<Package>recordproto</Package>
		<Package>renderproto</Package>
		<Package>resourceproto</Package>
		<Package>scrnsaverproto</Package>
		<Package>videoproto</Package>
		<Package>xcmiscproto</Package>
		<Package>xextproto</Package>
		<Package>xf86bigfontproto</Package>
		<Package>xf86dgaproto</Package>
		<Package>xf86driproto</Package>
		<Package>xf86vidmodeproto</Package>
		<Package>xineramaproto</Package>
		<Package>xproto</Package>
		<Package>nvidia-304-glx-driver</Package>
		<Package>nvidia-304-glx-driver-32bit</Package>
		<Package>nvidia-304-glx-driver-common</Package>
		<Package>nvidia-304-glx-driver-current</Package>
		<Package>nvidia-304-glx-driver-modaliases</Package>
		<Package>sabnzbd</Package>
		<Package>ccnet</Package>
		<Package>ccnet-devel</Package>
		<Package>heroku-cli</Package>
		<Package>hub</Package>
		<Package>i2pd</Package>
		<Package>packer</Package>
		<Package>vault</Package>
		<Package>libnfsidmap</Package>
		<Package>libnfsidmap-devel</Package>
		<Package>opal</Package>
		<Package>opal-devel</Package>
		<Package>opal-dbginfo</Package>
		<Package>ekiga</Package>
		<Package>ekiga-dbginfo</Package>
		<Package>apertium-devel</Package>
		<Package>apertium</Package>
		<Package>arc-red-gtk-theme</Package>
		<Package>chrpath</Package>
		<Package>clicompanion</Package>
		<Package>coin3d-devel</Package>
		<Package>coin3d</Package>
		<Package>corsaro-devel</Package>
		<Package>corsaro</Package>
		<Package>createrepo_c-devel</Package>
		<Package>createrepo_c</Package>
		<Package>dbus-sharp-devel</Package>
		<Package>dbus-sharp</Package>
		<Package>dcraw</Package>
		<Package>dcron</Package>
		<Package>devscripts</Package>
		<Package>dnf</Package>
		<Package>dnf-plugins-core</Package>
		<Package>ecl-devel</Package>
		<Package>ecl</Package>
		<Package>efl-devel</Package>
		<Package>efl</Package>
		<Package>ffe</Package>
		<Package>flickcurl-devel</Package>
		<Package>flickcurl</Package>
		<Package>font-indic-ttf</Package>
		<Package>font-lateef-ttf</Package>
		<Package>gnome-app-templates-demos</Package>
		<Package>gnome-app-templates-devel</Package>
		<Package>gnome-app-templates</Package>
		<Package>gnome-python-desktop-devel</Package>
		<Package>gnome-python-desktop</Package>
		<Package>goofiboot</Package>
		<Package>gxmessage</Package>
		<Package>indent</Package>
		<Package>koji</Package>
		<Package>lesspipe</Package>
		<Package>libbdplus-devel</Package>
		<Package>libbdplus</Package>
		<Package>libcomps</Package>
		<Package>libcomps-devel</Package>
		<Package>libdnf-devel</Package>
		<Package>libdnf</Package>
		<Package>libgestures-devel</Package>
		<Package>libgestures</Package>
		<Package>libguess-devel</Package>
		<Package>libguess</Package>
		<Package>liblttng-ust-devel</Package>
		<Package>liblttng-ust</Package>
		<Package>libpqxx-devel</Package>
		<Package>libpqxx</Package>
		<Package>librepo-devel</Package>
		<Package>librepo</Package>
		<Package>libsolv-devel</Package>
		<Package>libsolv</Package>
		<Package>libtrace-devel</Package>
		<Package>libtrace</Package>
		<Package>liburcu-devel</Package>
		<Package>liburcu</Package>
		<Package>libwandio-devel</Package>
		<Package>libwandio</Package>
		<Package>libxfont-32bit-devel</Package>
		<Package>libxfont-32bit</Package>
		<Package>libxfont-devel</Package>
		<Package>libxfont</Package>
		<Package>lttoolbox-devel</Package>
		<Package>lttoolbox</Package>
		<Package>mock</Package>
		<Package>mpdris2</Package>
		<Package>mtpfs</Package>
		<Package>nload</Package>
		<Package>omegat</Package>
		<Package>omegat-docs</Package>
		<Package>patchutils</Package>
		<Package>pyrex</Package>
		<Package>python-cssselect</Package>
		<Package>python-ipaddr</Package>
		<Package>python-krbv</Package>
		<Package>python-mpd</Package>
		<Package>python-notifier</Package>
		<Package>python-yenc</Package>
		<Package>smpeg-32bit-devel</Package>
		<Package>smpeg-32bit</Package>
		<Package>smpeg-devel</Package>
		<Package>smpeg</Package>
		<Package>sys-helpers</Package>
		<Package>texi2html</Package>
		<Package>usermode</Package>
		<Package>vilistextum</Package>
		<Package>vsftpd</Package>
		<Package>x2goserver</Package>
		<Package>xml-commons</Package>
		<Package>xml-security-c</Package>
		<Package>xml-security-c-devel</Package>
		<Package>yum-metadata-parser</Package>
		<Package>yum</Package>
		<Package>yum-utils</Package>
		<Package>godot</Package>
		<Package>papirus-adapta-icon-theme</Package>
		<Package>cairo-dock</Package>
		<Package>cairo-dock-devel</Package>
		<Package>mkfontdir</Package>
		<Package>razer-drivers</Package>
		<Package>razer-drivers-common</Package>
		<Package>razer-drivers-current</Package>
		<Package>razer-drivers-modaliases</Package>
		<Package>budgie-caffeine-applet</Package>
		<Package>ptlib</Package>
		<Package>electronic-wechat</Package>
		<Package>bitmessage</Package>
		<Package>puddletag</Package>
		<Package>python-qt4</Package>
		<Package>python3-qt4</Package>
		<Package>digikam-kipi-plugins</Package>
		<Package>dleyna-renderer</Package>
		<Package>dleyna-renderer-devel</Package>
		<Package>frogr</Package>
		<Package>empathy</Package>
		<Package>galculator</Package>
		<Package>gitg</Package>
		<Package>gitg-devel</Package>
		<Package>gnome-code-assistance</Package>
		<Package>gnome-code-assistance-devel</Package>
		<Package>gnome-contacts</Package>
		<Package>gnome-dictionary</Package>
		<Package>gnome-games</Package>
		<Package>gnome-games-devel</Package>
		<Package>gnome-python</Package>
		<Package>gnome-python-devel</Package>
		<Package>gnome-python-docs</Package>
		<Package>gnome-themes-standard</Package>
		<Package>gnome-themes-standard-32bit</Package>
		<Package>gnome-todo</Package>
		<Package>gnome-todo-devel</Package>
		<Package>gnome-todo-docs</Package>
		<Package>gtef</Package>
		<Package>gtef-devel</Package>
		<Package>gtef-docs</Package>
		<Package>hardcode-tray</Package>
		<Package>latexila</Package>
		<Package>latexila-docs</Package>
		<Package>libdmapsharing</Package>
		<Package>libdmapsharing-devel</Package>
		<Package>libdmapsharing-docs</Package>
		<Package>libwebkit3-gtk</Package>
		<Package>libwebkit3-gtk-devel</Package>
		<Package>libwebkit3-gtk-docs</Package>
		<Package>pwned-checker</Package>
		<Package>retro-gtk</Package>
		<Package>retro-gtk-devel</Package>
		<Package>rygel-docs</Package>
		<Package>telepathy-farstream</Package>
		<Package>telepathy-farstream-devel</Package>
		<Package>telepathy-farstream-docs</Package>
		<Package>telepathy-gabble</Package>
		<Package>telepathy-haze</Package>
		<Package>telepathy-morse</Package>
		<Package>telepathy-qt</Package>
		<Package>telepathy-qt-devel</Package>
		<Package>telepathy-rakia</Package>
		<Package>telepathy-rakia-devel</Package>
		<Package>telepathy-salut</Package>
		<Package>uzbl</Package>
		<Package>vulkan-devel</Package>
		<Package>vulkan-32bit-devel</Package>
		<Package>gnutls</Package>
		<Package>gjiten-kai</Package>
		<Package>gummiboot</Package>
		<Package>lkvm</Package>
		<Package>mylg</Package>
		<Package>nixnote2</Package>
		<Package>python-keyrings.alt</Package>
		<Package>clutter-gst-2.0</Package>
		<Package>clutter-gst-2.0-devel</Package>
		<Package>telegram-qt</Package>
		<Package>telegram-qt-devel</Package>
		<Package>lbryschema</Package>
		<Package>lbryum</Package>
		<Package>kodi-pvr-iptvsimple</Package>
		<Package>mate-desktop-branding</Package>
		<Package>antimicro</Package>
		<Package>qmc2</Package>
		<Package>python-faulthandler</Package>
		<Package>libzita-convolver</Package>
		<Package>libzita-convolver-devel</Package>
		<Package>pyexiv2</Package>
		<Package>wxPython2</Package>
		<Package>wxPython2-devel</Package>
		<Package>hydrapaper</Package>
		<Package>python-gmconfig</Package>
		<Package>python-gmgtk</Package>
		<Package>budgie-brightness-controller-applet</Package>
		<Package>proj.4</Package>
		<Package>proj.4-dbginfo</Package>
		<Package>proj.4-devel</Package>
		<Package>gnome-pie</Package>
		<Package>spice-up</Package>
		<Package>libdbusmenu-docs</Package>
		<Package>libpeas-docs</Package>
		<Package>mariadb-test</Package>
		<Package>rust-docs</Package>
		<Package>python3-qtwebengine</Package>
<<<<<<< HEAD
        <Package>aircrack-ng-devel</Package>
=======
		<Package>kcalcore</Package>
		<Package>kcalcore-devel</Package>
		<Package>kcalcore-dbginfo</Package>
>>>>>>> 21b2be3f
	</Obsoletes>
</PISI><|MERGE_RESOLUTION|>--- conflicted
+++ resolved
@@ -493,12 +493,9 @@
 		<Package>mariadb-test</Package>
 		<Package>rust-docs</Package>
 		<Package>python3-qtwebengine</Package>
-<<<<<<< HEAD
-        <Package>aircrack-ng-devel</Package>
-=======
 		<Package>kcalcore</Package>
 		<Package>kcalcore-devel</Package>
 		<Package>kcalcore-dbginfo</Package>
->>>>>>> 21b2be3f
+    <Package>aircrack-ng-devel</Package>
 	</Obsoletes>
 </PISI>