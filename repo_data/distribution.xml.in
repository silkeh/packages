<PISI>
	<SourceName>Solus</SourceName>
	<Version>1</Version>
	<_Description>Solus Repository</_Description>
	<Type>main</Type>
	<BinaryName>Solus</BinaryName>

	<Obsoletes>
		<!-- Replaced by libpcre -->
		<Package>pcre</Package>
		<!-- Replaced by libpcre-devel -->
		<Package>pcre-devel</Package>

		<!-- Replaced by libwebkit-gtk -->
		<Package>webkitgtk</Package>

		<Package>gnome-icon-theme-symbolic-devel</Package>

		<!-- Replaced by cairo -->
		<Package>cairo</Package>
		<!-- Replaced by libcairo-devel -->
		<Package>cairo-devel</Package>
		<Package>cairo-docs</Package>

		<!-- Replaced by xorg-driver-video-cirrus -->
		<Package>xorg-video-driver-cirrus</Package>

		<!-- Replaced by libtasn1-utils //-->
		<Package>libtasn1-bin</Package>

		<!-- Replaced by solus-artwork //-->
		<Package>evolve-os-artwork</Package>

		<!-- Replaced by xorg-server/-devel //-->
		<Package>xorg-driver-video-modesetting</Package>
		<Package>glamor-egl</Package>
		<Package>glamor-egl-devel</Package>

		<!-- geoclue rename //-->
		<Package>libgeoclue</Package>
		<Package>libgeoclue-devel</Package>

		<!-- Removed after rename //-->
		<Package>solus-migrate</Package>

		<!-- libcairorename //-->
		<Package>libcairomm</Package>
		<Package>libcairomm-devel</Package>
		<Package>libcairomm</Package>

		<!-- libatkmm rename //-->
		<Package>libatkmm</Package>
		<Package>libatkmm-devel</Package>
		<Package>libatkmm-docs</Package>

		<!-- libatk rename //-->
		<Package>atk</Package>
		<Package>atk-devel</Package>
		<Package>atk-docs</Package>

		<!-- Merged into docbook-xml //-->
		<Package>docbook-xsl</Package>

		<!-- Removed to help support Numix Project //-->
		<Package>numix-frost-themes</Package>

		<Package>python3-setuptools</Package>
		<Package>dc</Package>

		<Package>eigen2-devel</Package>

		<!-- Replaced by spice-protocol //-->
		<Package>spice-protocol-devel</Package>

		<!-- Dead crap, use cups-filters //-->
		<Package>foomatic-filters</Package>

		<!-- Because these suck. //-->
		<Package>evolve-sc</Package>
		<Package>evoassist</Package>

		<!-- Moved back into upstream project //-->
		<Package>libzeitgeist</Package>
		<Package>libzeitgeist-docs</Package>
		<Package>libzeitgeist-devel</Package>

		<!-- Removed lib prefixes //-->
		<Package>libmpg123</Package>
		<Package>libmpg123-devel</Package>

		<!-- Dead since ypkg //-->
		<Package>icon-naming-utils-devel</Package>

		<!-- No longer supported, use golang //-->
		<Package>golang-binary</Package>

		<!-- Budgie Applets (cybre) renamed //-->
		<Package>haste-applet</Package>
		<Package>screenshot-applet</Package>

		<!-- Replaced by vscode //-->
		<Package>vscode-ms</Package>

		<!-- Incorporated into openblas //-->
		<Package>lapack</Package>
		<Package>lapack-devel</Package>

		<!-- Going back to findutils tyvm //-->
		<Package>mlocate</Package>

		<!-- Replaced by split qt5 packages //-->
		<Package>qt5</Package>
		<Package>qt5-demos</Package>
		<Package>qt5-devel</Package>

		<!-- Renamed to -slate //-->
		<Package>mate-notification-theme-solus</Package>

		<!-- Replaced with linux-headers //-->
		<Package>kernel-libc-devel</Package>
		<!-- Replaced with linux-tools //-->
		<Package>kernel-tools</Package>

		<!-- Replaced by flash-player-npapi in Third Party //-->
		<Package>flash-player-nonfree</Package>

		<!-- Replaced by nautilus-extension-devel //-->
		<Package>nautilus-devel</Package>

		<!-- Replaced by audacious-libs-devel //-->
		<Package>audacious-devel</Package>

		<!-- Replaced by discord //-->
		<Package>discord-canary</Package>

		<!-- Replaced by iproute2 due to an old bad pattern //-->
		<Package>iproute2-devel</Package>

		<!-- Replaced by linux-driver-management //-->
		<Package>gl-driver-switch</Package>

		<!-- Replaced by python-colorama //-->
		<Package>python3-colorama</Package>

		<!-- Replaced by linux-lts //-->
		<Package>kernel</Package>
		<Package>kernel-modules</Package>
		<!-- Replaced by linux-lts-headers //-->
		<Package>kernel-headers</Package>

		<!-- Replaced by mpv-libs-devel //-->
		<Package>mpv-devel</Package>

		<!-- Forbidden in Solus //-->
		<Package>faac</Package>
		<Package>faac-devel</Package>
		<Package>faac-utils</Package>

		<!-- Replaced by nx-libs //-->
		<Package>nxcomp</Package>
		<Package>nxcomp-devel</Package>
		<Package>nxproxy</Package>

		<!-- Replaced by llvm-clang + llvm-clang-devel //-->
		<Package>clang</Package>
		<Package>clang-devel</Package>

		<!-- DOA upstream //-->
		<Package>arc-firefox-theme</Package>
		<Package>captiva-icon-theme</Package>
		<Package>pacifica-icon-theme</Package>

		<!-- Replaced with autogen-libs //-->
		<Package>libautogen</Package>

		<!-- Dropped in Solus due to not being used //-->
		<Package>packagekit</Package>
		<Package>packagekit-devel</Package>
		<Package>packagekit-dbginfo</Package>
		<Package>poppler-docs</Package>
		<Package>poppler-qt4</Package>
		<Package>poppler-qt4-devel</Package>

		<!-- gnome-dictionary stopped shipping gdict as public lib //-->
		<Package>gnome-dictionary-docs</Package>
		<Package>gnome-dictionary-devel</Package>

		<!-- It isn't like Solus uses GNOME Initial Setup //-->
		<Package>gnome-initial-setup</Package>

		<!-- Extension no longer maintained, likely doesn't work on new GNOME Shell //-->
		<Package>gnome-shell-extension-caffeine</Package>

		<!-- No longer used for anything //-->
		<Package>libgee1</Package>
		<Package>libgee1-devel</Package>
		<Package>libgee1-dbginfo</Package>
		<Package>mozjs17</Package>
		<Package>mozjs17-devel</Package>
		<Package>redo</Package>
		<Package>spidermonkey</Package>
		<Package>spidermonkey-devel</Package>
		<Package>vte2</Package>
		<Package>vte2-devel</Package>
		<Package>vte2-dbginfo</Package>

		<Package>zlib-minizip-32bit</Package>
		<Package>zlib-minizip-devel-32bit</Package>

		<!-- Stray //-->
		<Package>gnonlin</Package>

		<!-- Now part of kdevelop //-->
		<Package>kdevplatform</Package>
		<Package>kdevplatform-devel</Package>

		<!-- Now mesa-demos //-->
		<Package>mesalib-demos</Package>

		<!-- Now libgfortran-32bit //-->
		<Package>gfortran-32bit</Package>

		<!-- Debug has to be disabled for this package //-->
		<Package>streamlink-twitch-gui-dbginfo</Package>
		<!-- Replaced by peercoin //-->
		<Package>peerunity</Package>

		<!-- Merged into python-xlib // -->
		<Package>python3-xlib</Package>
		<!-- Merged into python-decorator // -->
		<Package>python3-decorator</Package>

		<!-- Duplicate of python-setuptools-scm //-->
		<Package>setuptools_scm</Package>

		<!-- Dropped in MATE 1.20 //-->
		<Package>mate-polkit-devel</Package>

		<!-- No longer used to build xsd, libboost compatibility issues //-->
		<Package>libcutl</Package>
		<Package>libcutl-devel</Package>

		<!-- The -devel package is no longer built //-->
		<Package>skrooge-devel</Package>

		<!-- Kodi now ships this //-->
		<Package>kodi-addon-inputstream-adaptive</Package>

		<!-- Replaced by falkon //-->
		<Package>qupzilla</Package>
		<Package>qupzilla-devel</Package>

		<!-- Dead upstream. Deprecating package. //-->
		<Package>cutegram</Package>
		<Package>lilyterm</Package>
		<Package>lilyterm-dbginfo</Package>

		<!-- Dead upstream, replaced by fork streamlink //-->
		<Package>livestreamer</Package>

		<!-- Replaced by materia-gtk-theme //-->
		<Package>flat-plat-gtk-theme</Package>
		<Package>flat-plat-gtk-theme-compact</Package>
		<Package>flat-plat-gtk-theme-dark</Package>
		<Package>flat-plat-gtk-theme-dark-compact</Package>
		<Package>flat-plat-gtk-theme-light</Package>
		<Package>flat-plat-gtk-theme-light-compact</Package>

		<!-- Deprecated upstream in favour of yubikey-manager-qt //-->
		<Package>yubikey-neo-manager</Package>

		<!-- Dead upstream, replaced by other py crypto libraries //-->
		<Package>pycrypto</Package>

		<!-- Merged into util-linux //-->
		<Package>rfkill</Package>

		<!-- Orphaned -devel packages which are no longer built //-->
		<Package>evolution-ews-devel</Package>
		<Package>gstreamer-vaapi-devel</Package>
		<Package>kdeplasma-addons-devel</Package>
		<Package>klayout-devel</Package>

		<!-- Requires an ancient and insecure mozjs //-->
		<Package>lwqq</Package>
		<Package>lwqq-devel</Package>
		<Package>pidgin-lwqq</Package>

		<!-- Abandoned upstream with many CVEs pending //-->
		<Package>autotrace</Package>
		<Package>autotrace-devel</Package>

		<!-- Replaced by gnome-tweaks //-->
		<Package>gnome-tweak-tool</Package>

		<!-- Replaced by filemanager-actions //-->
		<Package>nautilus-actions</Package>
		<Package>nautilus-actions-dbginfo</Package>
		<Package>nautilus-actions-devel</Package>
		<Package>nautilus-actions-docs</Package>

		<!-- Deaded completely //-->
		<Package>gegl3</Package>
		<Package>gegl3-dbginfo</Package>
		<Package>gegl3-devel</Package>
		<Package>gegl3-docs</Package>

		<!-- mypaint to libmypaint //-->
		<Package>mypaint-devel</Package>

		<!-- replaced by kicad-footprints //-->
		<Package>kicad-library</Package>

		<!-- Landed without functioning appropriately, dead upstream //-->
		<Package>i3lock-fancy</Package>

		<!-- docbook-xsl is super dead, as is its docs //-->
		<Package>docbook-xsl-docs</Package>

		<!-- -devel folded into radeontop //-->
		<Package>radeontop-devel</Package>

		<!-- Since replaced by mailspring //-->
		<Package>n1</Package>

		<!-- No interest in supporting modern Qt stack //-->
		<Package>plex-media-player</Package>

		<!-- Deprecated from repos. Complete architecture change and now requires CEF. //-->
		<Package>diorite</Package>
		<Package>nuvola-all-services</Package>
		<Package>nuvola-app-8tracks</Package>
		<Package>nuvola-app-amazon-cloud-player</Package>
		<Package>nuvola-app-bandcamp</Package>
		<Package>nuvola-app-deezer</Package>
		<Package>nuvola-app-google-calendar</Package>
		<Package>nuvola-app-google-play-music</Package>
		<Package>nuvola-app-groove</Package>
		<Package>nuvola-app-jango</Package>
		<Package>nuvola-app-logitech-media-server</Package>
		<Package>nuvola-app-mixcloud</Package>
		<Package>nuvola-app-owncloud-music</Package>
		<Package>nuvola-app-plex</Package>
		<Package>nuvola-app-soundcloud</Package>
		<Package>nuvola-app-spotify</Package>
		<Package>nuvola-app-tunein</Package>
		<Package>nuvola-app-yandex-music</Package>
		<Package>nuvolaplayer-dbginfo</Package>
		<Package>nuvolaplayer-devel</Package>
		<Package>nuvolaplayer</Package>

		<!-- Deprecated from repos. It's dead and is blocking stack upgrades. //-->
		<Package>makemkv</Package>
		<Package>makemkv-32bit-dbginfo</Package>

		<!-- Only needed for yubikey-neo-manager which was already deprecated. //-->
		<Package>libykneomgr</Package>
		<Package>libykneomgr-dbginfo</Package>
		<Package>libykneomgr-devel</Package>

		<!-- Qt4 support dropped, Qt5 support folded into main packages. //-->
		<Package>qca-qt5</Package>
		<Package>qca-qt5-devel</Package>
		<Package>qca-qt5-dbginfo</Package>
		<Package>qscintilla-qt5</Package>
		<Package>qscintilla-qt5-devel</Package>
		<Package>python-qscintilla-qt5</Package>

		<!-- Qt4 only library which nothing uses, part of Qt5. //-->
		<Package>qjson</Package>
		<Package>qjson-devel</Package>

		<!-- Corebird will no longer function after August 24th, alongside many Twitter clients. //-->
		<!-- This is the result of the deprecation of the UserStream API by Twitter. //-->
		<Package>corebird</Package>

		<!-- -devel folded into yelp-tools //-->
		<Package>yelp-tools-devel</Package>

		<!-- not supported against newer mysql, nobody willing to step up and hack it together //-->
		<Package>mysql-workbench</Package>

		<!-- Not permitted for redistibution with modificiations //-->
		<Package>tarsnap</Package>
		<Package>tarsnap-dbginfo</Package>

		<!-- No longer feasible to package and ship without enforcing itch-setup and auto-updates //-->
		<Package>itch</Package>
		<Package>itch-dbginfo</Package>

		<!-- No longer maintained by upstreams //-->
		<Package>adapta-kde</Package>
		<Package>arc-kde</Package>
		<Package>aglio</Package>
		<Package>boto3</Package>
		<Package>godep</Package>
		<Package>gnome-shell-extension-dynamic-panel-transparency</Package>
		<Package>journal</Package>
		<Package>kaa-base</Package>
		<Package>kaa-metadata</Package>
		<Package>kaa-metadata-dbginfo</Package>
		<Package>libqtelegram-ae</Package>
		<Package>libqtelegram-ae-dbginfo</Package>
		<Package>libqtelegram-ae-devel</Package>
		<Package>plotinus</Package>
		<Package>sofia-sip</Package>
		<Package>sofia-sip-dbginfo</Package>
		<Package>sofia-sip-devel</Package>
		<Package>telegramqml</Package>
		<Package>telegramqml-dbginfo</Package>
		<Package>telegramqml-devel</Package>
		<Package>trousers</Package>
		<Package>trousers-dbginfo</Package>
		<Package>trousers-devel</Package>
		<Package>valum</Package>
		<Package>valum-devel</Package>

		<!-- Merged in xorgproto //-->
		<Package>bigreqsproto</Package>
		<Package>compositeproto</Package>
		<Package>damageproto</Package>
		<Package>dmxproto</Package>
		<Package>dri2proto</Package>
		<Package>dri3proto</Package>
		<Package>fixesproto</Package>
		<Package>fontsproto</Package>
		<Package>glproto</Package>
		<Package>inputproto</Package>
		<Package>kbproto</Package>
		<Package>presentproto</Package>
		<Package>randrproto</Package>
		<Package>recordproto</Package>
		<Package>renderproto</Package>
		<Package>resourceproto</Package>
		<Package>scrnsaverproto</Package>
		<Package>videoproto</Package>
		<Package>xcmiscproto</Package>
		<Package>xextproto</Package>
		<Package>xf86bigfontproto</Package>
		<Package>xf86dgaproto</Package>
		<Package>xf86driproto</Package>
		<Package>xf86vidmodeproto</Package>
		<Package>xineramaproto</Package>
		<Package>xproto</Package>

		<!-- No longer supported in new xorg-server //-->
		<Package>nvidia-304-glx-driver</Package>
		<Package>nvidia-304-glx-driver-32bit</Package>
		<Package>nvidia-304-glx-driver-common</Package>
		<Package>nvidia-304-glx-driver-current</Package>
		<Package>nvidia-304-glx-driver-modaliases</Package>

		<!-- No longer has maintainer. //-->
		<Package>abcm2ps</Package>
		<Package>brackets</Package>
		<Package>brackets-dbginfo</Package>
		<Package>ccnet</Package>
		<Package>ccnet-devel</Package>
		<Package>clustershell</Package>
		<Package>coin</Package>
		<Package>coin-dbginfo</Package>
		<Package>conan</Package>
		<Package>dar</Package>
		<Package>dar-devel</Package>
		<Package>direnv</Package>
		<Package>et</Package>
		<Package>frotz</Package>
		<Package>github-release</Package>
		<Package>go-for-it</Package>
		<Package>go-for-it-dbginfo</Package>
		<Package>heroku-cli</Package>
		<Package>hh</Package>
		<Package>i2pd</Package>
		<Package>lastpass-cli</Package>
		<Package>libircclient</Package>
		<Package>libircclient-dbginfo</Package>
		<Package>libircclient-devel</Package>
		<Package>logrotate</Package>
		<Package>materia-kde</Package>
		<Package>mbpfan</Package>
		<Package>megatools</Package>
		<Package>megatools-dbginfo</Package>
		<Package>megazeux</Package>
		<Package>mergerfs</Package>
		<Package>miller</Package>
		<Package>moolticute</Package>
		<Package>mysql-connector-cpp</Package>
		<Package>mysql-connector-cpp-dbginfo</Package>
		<Package>mysql-connector-cpp-devel</Package>
		<Package>newsbeuter</Package>
		<Package>openbazaar</Package>
		<Package>openbazaard</Package>
		<Package>openlp</Package>
		<Package>osmo</Package>
		<Package>packer</Package>
		<Package>partclone</Package>
		<Package>profanity</Package>
		<Package>profanity-devel</Package>
		<Package>pithos</Package>
		<Package>python-alembic</Package>
		<Package>python-deprecation</Package>
		<Package>python-node-semver</Package>
		<Package>python-patch</Package>
		<Package>python-pluginbase</Package>
		<Package>qalculate-gtk</Package>
		<Package>qalculate-gtk-dbginfo</Package>
		<Package>qtox</Package>
		<Package>qtox-dbginfo</Package>
		<Package>rolisteam</Package>
		<Package>rolisteam-dbginfo</Package>
		<Package>roxterm</Package>
		<Package>sabnzbd</Package>
		<Package>sunflower</Package>
		<Package>syncplay</Package>
		<Package>tellico</Package>
		<Package>tellico-dbginfo</Package>
		<Package>toxcore</Package>
		<Package>toxcore-dbginfo</Package>
		<Package>toxcore-devel</Package>
		<Package>watchman</Package>
		<Package>watchman-dbginfo</Package>
		<Package>webtorrent-desktop</Package>
		<Package>webtorrent-desktop-dbginfo</Package>
		<Package>vagrant</Package>
		<Package>vault</Package>
		<Package>yakyak</Package>
		<Package>yakyak-dbginfo</Package>

		<!-- Replaced by nfs-utils //-->
		<Package>libnfsidmap</Package>
		<Package>libnfsidmap-devel</Package>

		<!-- No longer supported due to ffmpeg upgrade //-->
		<Package>opal</Package>
		<Package>opal-devel</Package>
		<Package>opal-dbginfo</Package>
		<Package>ekiga</Package>
		<Package>ekiga-dbginfo</Package>

		<!-- End of year repo cleaning //-->
		<Package>apertium-devel</Package>
		<Package>apertium</Package>
		<Package>arc-red-gtk-theme</Package>
		<Package>chrpath</Package>
		<Package>clicompanion</Package>
		<Package>corsaro-devel</Package>
		<Package>corsaro</Package>
		<Package>createrepo_c-devel</Package>
		<Package>createrepo_c</Package>
		<Package>dbus-sharp-devel</Package>
		<Package>dbus-sharp</Package>
		<Package>dcron</Package>
		<Package>devscripts</Package>
		<Package>dnf</Package>
		<Package>dnf-plugins-core</Package>
		<Package>ecl-devel</Package>
		<Package>ecl</Package>
		<Package>ffe</Package>
		<Package>flickcurl-devel</Package>
		<Package>flickcurl</Package>
		<Package>font-indic-ttf</Package>
		<Package>font-lateef-ttf</Package>
		<Package>gnome-app-templates-demos</Package>
		<Package>gnome-app-templates-devel</Package>
		<Package>gnome-app-templates</Package>
		<Package>gnome-python-desktop-devel</Package>
		<Package>gnome-python-desktop</Package>
		<Package>goofiboot</Package>
		<Package>gxmessage</Package>
		<Package>indent</Package>
		<Package>koji</Package>
		<Package>lesspipe</Package>
		<Package>libbdplus-devel</Package>
		<Package>libbdplus</Package>
		<Package>libcomps</Package>
		<Package>libcomps-devel</Package>
		<Package>libdnf-devel</Package>
		<Package>libdnf</Package>
		<Package>libgestures-devel</Package>
		<Package>libgestures</Package>
		<Package>libguess-devel</Package>
		<Package>libguess</Package>
		<Package>libpqxx-devel</Package>
		<Package>libpqxx</Package>
		<Package>librepo-devel</Package>
		<Package>librepo</Package>
		<Package>libsolv-devel</Package>
		<Package>libsolv</Package>
		<Package>libtrace-devel</Package>
		<Package>libtrace</Package>
		<Package>libwandio-devel</Package>
		<Package>libwandio</Package>
		<Package>libxfont-32bit-devel</Package>
		<Package>libxfont-32bit</Package>
		<Package>libxfont-devel</Package>
		<Package>libxfont</Package>
		<Package>lttoolbox-devel</Package>
		<Package>lttoolbox</Package>
		<Package>mock</Package>
		<Package>mpdris2</Package>
		<Package>mtpfs</Package>
		<Package>nload</Package>
		<Package>omegat</Package>
		<Package>omegat-docs</Package>
		<Package>patchutils</Package>
		<Package>pyrex</Package>
		<Package>python-cssselect</Package>
		<Package>python-ipaddr</Package>
		<Package>python-krbv</Package>
		<Package>python-mpd</Package>
		<Package>python-notifier</Package>
		<Package>python-yenc</Package>
		<Package>smpeg-32bit-devel</Package>
		<Package>smpeg-32bit</Package>
		<Package>smpeg-devel</Package>
		<Package>smpeg</Package>
		<Package>sys-helpers</Package>
		<Package>texi2html</Package>
		<Package>usermode</Package>
		<Package>vilistextum</Package>
		<Package>vsftpd</Package>
		<Package>x2goserver</Package>
		<Package>xml-commons</Package>
		<Package>xml-security-c</Package>
		<Package>xml-security-c-devel</Package>
		<Package>yum-metadata-parser</Package>
		<Package>yum</Package>
		<Package>yum-utils</Package>

		<!-- Splitted into godot-classic and godot-mono //-->
		<Package>godot</Package>

		<!-- Removed from upstream due to not being maintained anymore //-->
		<Package>papirus-adapta-icon-theme</Package>

		<!-- Essentially dead. No release in years, commits are few and far-between //-->
		<Package>cairo-dock</Package>
		<Package>cairo-dock-devel</Package>

		<!-- Mkfontscale ships now with mkfontdir //-->
		<Package>mkfontdir</Package>

		<!-- Renamed to openrazer //-->
		<Package>razer-drivers</Package>
		<Package>razer-drivers-common</Package>
		<Package>razer-drivers-current</Package>
		<Package>razer-drivers-modaliases</Package>

		<!-- Part of budgie-desktop nowadays //-->
		<Package>budgie-caffeine-applet</Package>

		<!-- Not needed as per week 14 Task list //-->
		<Package>ptlib</Package>
		<Package>electronic-wechat</Package>

		<!-- sip cleanup and python qt4 deprecation //-->
		<Package>bitmessage</Package>
		<Package>puddletag</Package>
		<Package>python-qt4</Package>
		<Package>python3-qt4</Package>

		<!-- they get not shipped anymore inside digikam //-->
		<Package>digikam-kipi-plugins</Package>

		<!-- Part of GNOME Stack Cleanup //-->
		<Package>dleyna-renderer</Package>
		<Package>dleyna-renderer-devel</Package>
		<Package>frogr</Package>
		<Package>empathy</Package>
		<Package>galculator</Package>
		<Package>gitg</Package>
		<Package>gitg-devel</Package>
		<Package>gnome-code-assistance</Package>
		<Package>gnome-code-assistance-devel</Package>
		<Package>gnome-contacts</Package>
		<Package>gnome-dictionary</Package>
		<Package>gnome-games</Package>
		<Package>gnome-games-devel</Package>
		<Package>gnome-python</Package>
		<Package>gnome-python-devel</Package>
		<Package>gnome-python-docs</Package>
		<Package>gnome-themes-standard</Package>
		<Package>gnome-themes-standard-32bit</Package>
		<Package>gnome-todo</Package>
		<Package>gnome-todo-devel</Package>
		<Package>gnome-todo-docs</Package>
		<Package>gtef</Package>
		<Package>gtef-devel</Package>
		<Package>gtef-docs</Package>
		<Package>hardcode-tray</Package>
		<Package>latexila</Package>
		<Package>latexila-docs</Package>
		<Package>libdmapsharing</Package>
		<Package>libdmapsharing-devel</Package>
		<Package>libdmapsharing-docs</Package>
		<Package>libwebkit3-gtk</Package>
		<Package>libwebkit3-gtk-devel</Package>
		<Package>libwebkit3-gtk-docs</Package>
		<Package>pwned-checker</Package>
		<Package>retro-gtk</Package>
		<Package>retro-gtk-devel</Package>
		<Package>rygel-docs</Package>
		<Package>telepathy-farstream</Package>
		<Package>telepathy-farstream-devel</Package>
		<Package>telepathy-farstream-docs</Package>
		<Package>telepathy-gabble</Package>
		<Package>telepathy-haze</Package>
		<Package>telepathy-morse</Package>
		<Package>telepathy-qt</Package>
		<Package>telepathy-qt-devel</Package>
		<Package>telepathy-rakia</Package>
		<Package>telepathy-rakia-devel</Package>
		<Package>telepathy-salut</Package>
		<Package>uzbl</Package>

		<!-- Merged into vulkan //-->
		<Package>vulkan-devel</Package>
		<Package>vulkan-32bit-devel</Package>

		<!-- Now named libgnutls-utils //-->
		<Package>gnutls</Package>

		<!-- no updates and old //-->
		<Package>gjiten-kai</Package>
		<Package>gummiboot</Package>
		<Package>lkvm</Package>
		<Package>mylg</Package>
		<Package>nixnote2</Package>
		<Package>python-keyrings.alt</Package>

		<!-- no revdeps, no longer a reason to be in repo //-->
		<Package>clutter-gst-2.0</Package>
		<Package>clutter-gst-2.0-devel</Package>
		<Package>telegram-qt</Package>
		<Package>telegram-qt-devel</Package>

		<!-- abandoned effort //-->
		<Package>lbryschema</Package>
		<Package>lbryum</Package>

		<!-- moved to lbry-desktop //-->
		<Package>lbry-app</Package>
		<Package>lbry-app-dbginfo</Package>

		<!-- merged in with kodi //-->
		<Package>kodi-pvr-iptvsimple</Package>

		<!-- Was replaced with legacy subpackage //-->
		<Package>mate-desktop-branding</Package>

		<!-- Doesn't build with SDL" update T8184" //-->
		<Package>antimicro</Package>
		<Package>qmc2</Package>

		<!-- Not required anymore since D1795 //-->
		<Package>python-faulthandler</Package>

		<!-- Not longer used //-->
		<Package>libzita-convolver</Package>
		<Package>libzita-convolver-devel</Package>
		<Package>pyexiv2</Package>
		<Package>wxPython2</Package>
		<Package>wxPython2-devel</Package>

		<!-- Requires libhandy or is a dep of a package that now requires it //-->
		<Package>hydrapaper</Package>
		<Package>python-gmconfig</Package>
		<Package>python-gmgtk</Package>

		<!-- Renamed to proj //-->
		<Package>proj.4</Package>
		<Package>proj.4-dbginfo</Package>
		<Package>proj.4-devel</Package>

		<!-- GNOME 3.34 Stack //-->
		<Package>gnome-pie</Package>
		<Package>spice-up</Package>
		<Package>libdbusmenu-docs</Package>
		<Package>libpeas-docs</Package>

		<!-- Used to develop mariadb. We don't //-->
		<Package>mariadb-test</Package>

		<!-- Not needed to purely build packages //-->
		<Package>rust-docs</Package>

		<!-- Renamed to python-qtwebengine //-->
		<Package>python3-qtwebengine</Package>

		<!-- Nightcolor gets shipped now with Plasma 5.17 //-->
		<Package>plasma-redshift-control</Package>


		<!-- kcalcore gets replaced by kcalendarcore //-->
		<Package>kcalcore</Package>
		<Package>kcalcore-devel</Package>
		<Package>kcalcore-dbginfo</Package>

		<!-- Merged in arcrack-ng itself //-->
		<Package>aircrack-ng-devel</Package>

		<!-- rtv is rip //-->
		<Package>rtv</Package>
		<Package>python-mailcap-fix</Package>
		<Package>python-kitchen</Package>

		<!-- gnome-twitch is no longer under development //-->
		<Package>gnome-twitch</Package>
		<Package>gnome-twitch-devel</Package>
		<Package>gnome-twitch-dbginfo</Package>

		<!-- remove dnscrypt-proxy-devel because it doesn't get build anymore //-->
		<Package>dnscrypt-proxy-devel</Package>

		<!-- breeze was removed from sardi-icons after v.8.2.0 //-->
		<Package>sardi-icons-breeze</Package>

		<!-- breeze-snow is now named breeze-light //-->
		<Package>breeze-snow-cursor-theme</Package>

		<!-- remove kstars-devel because it contains only a static lib //-->
		<Package>kstars-devel</Package>

		<!-- No longer supported by NVIDIA //-->
		<Package>nvidia-340-glx-driver-32bit</Package>
		<Package>nvidia-340-glx-driver-common</Package>
		<Package>nvidia-340-glx-driver-current</Package>
		<Package>nvidia-340-glx-driver-modaliases</Package>
		<Package>nvidia-340-glx-driver</Package>

		<!-- 2019 and 2020 cleanup //-->
		<Package>cerebro</Package>
		<Package>cerebro-dbginfo</Package>
		<Package>clisp</Package>
		<Package>clisp-dbginfo</Package>
		<Package>darkradiant</Package>
		<Package>darkradiant-dbginfo</Package>
		<Package>desmume</Package>
		<Package>desmume-dbginfo</Package>
		<Package>dukto</Package>
		<Package>dukto-dbginfo</Package>
		<Package>mp3diags</Package>
		<Package>mp3diags-dbginfo</Package>
		<Package>obmenu</Package>
		<Package>lander</Package>
		<Package>lander-dbginfo</Package>

		<!-- gstreamer-1.0-plugins-bad-docs meson buld doesn't use gtk-doc //-->
		<Package>gstreamer-1.0-plugins-bad-docs</Package>

		<!-- No more doc subpackage with update to 1.1.28 //-->
		<Package>libpaper-docs</Package>
		
		<!-- RIP in 3.36 Stack Upgrade //-->
		<Package>gcr-docs</Package>
		<Package>gedit-docs</Package>
		<Package>libvirt-docs</Package>
		<Package>midori</Package>
		<Package>midori-devel</Package>
		<Package>network-manager-applet-devel</Package>
		<Package>network-manager-applet-docs</Package>
		<Package>pantheon-files</Package>
		<Package>pantheon-files-devel</Package>
		<Package>pantheon-terminal</Package>

		<!-- pytorch-devel got replaced by libpytorch //-->
		<Package>pytorch-devel</Package>

		<!-- No need as of Linux 5.6 //-->
		<Package>virtualbox-guest-current</Package>

		<Package>duckmarines</Package>
		<Package>mrrescue</Package>
		<Package>sienna</Package>
		
		<!-- Deprecated from FontForge developers. See D8619 //-->
		<Package>fontforge-devel</Package>

		<!-- pgadmin has no maintainer on phab and youtube-dl-gui has been dead for 2+ years //-->
		<Package>youtube-dl-gui</Package>
		<Package>pgadmin</Package>
		<Package>pgadmin3</Package>
		<Package>pgadmin3-dbginfo</Package>

		<!-- No longer desiring doc package //-->
		<Package>amtk-docs</Package>
		<Package>at-spi2-docs</Package>
		<Package>bamf-docs</Package>
		<Package>evince-docs</Package>
		<Package>fontconfig-docs</Package>
		<Package>gdk-pixbuf-docs</Package>
		<Package>gedit-docs</Package>
		<Package>gfbgraph-docs</Package>
		<Package>glade-docs</Package>
		<Package>glibmm-docs</Package>
		<Package>gom-docs</Package>
		<Package>gssdp-docs</Package>
		<Package>gstreamer-1.0-docs</Package>
		<Package>gstreamer-1.0-plugins-base-docs</Package>
		<Package>gstreamer-1.0-plugins-good-docs</Package>
		<Package>gstreamer-1.0-plugins-ugly-docs</Package>
		<Package>harfbuzz-docs</Package>
		<Package>libatk-docs</Package>
		<Package>libcloudproviders-docs</Package>
		<Package>libgtkmm-3-docs</Package>
		<Package>libnotify-docs</Package>
		<Package>libsoup-docs</Package>
		<Package>libvirt-docs</Package>
		<Package>libvirt-glib-docs</Package>
		<Package>nautilus-docs</Package>
		<Package>pango-docs</Package>
		<Package>pangomm-docs</Package>
		<Package>rhythmbox-docs</Package>
		<Package>totem-docs</Package>

		<!-- Leftover of when cargo package.yml was separated from rust //-->
		<Package>cargo-dbginfo</Package>
		<Package>spice-gtk-docs</Package>

		<!-- No more devel subpackage with update to 1.0 //-->
		<Package>inkscape-devel</Package>

		<!-- Lack maintainers, no JDK11 compatibility in sight //-->
		<Package>kontalk</Package>
		<Package>bfg-repo-cleaner</Package>
		<Package>i2p</Package>
		<Package>java-service-wrapper</Package>

		<!-- Obsoleted by upstream in favor of the TTF dist //-->
		<Package>font-firacode-otf</Package>

		<!-- Python3 GObject merge //-->
		<Package>python3-gobject</Package>
		<Package>python3-gobject-devel</Package>
		<Package>python3-gobject-dbginfo</Package>
		
		<!-- python2 deprecations //-->
		<Package>utopia-documents</Package>
		<Package>utopia-documents-dbginfo</Package>

		<!-- Google is shutting down Google Play Music //-->
		<Package>google-play-music-desktop-player</Package>
		<Package>google-play-music-desktop-player-dbginfo</Package>

		<!-- Now apostrophe //-->
		<Package>uberwriter</Package>
		
		<!-- Used to be lollypop dependency. Removed in D6879 //-->
		<Package>python-wikipedia</Package>

		<!-- No more devel package //-->
		<Package>vcmi-devel</Package>
		
		<!-- Renamed from compton to picom //-->
		<Package>compton</Package>
		
		<!-- Deprecated by upstream //-->
		<Package>gotop</Package>
		<Package>ytop</Package>
		<Package>ruby-sass</Package>
		<Package>wlc</Package>
		<Package>wlc-dbginfo</Package>
		<Package>wlc-devel</Package>
		
		<!-- Some old docs //-->
		<Package>atkmm-docs</Package>
		<Package>clutter-gst-2.0-docs</Package>
		<Package>dconf-docs</Package>
		<Package>digikam-docs</Package>
		<Package>eog-docs</Package>
		<Package>evolution-data-server-docs</Package>
		<Package>gexiv2-docs</Package>
		<Package>glib2-docs</Package>
		<Package>gnome-builder-docs</Package>
		<Package>gnome-shell-docs</Package>
		<Package>libappindicator-docs</Package>
		<Package>libgxps-docs</Package>
		<Package>libjson-glib-docs</Package>
		<Package>libmediaart-docs</Package>
		<Package>libosinfo-docs</Package>
		<Package>libssh2-docs</Package>
		<Package>libx11-docs</Package>
		<Package>llvm-docs</Package>
		<Package>lua-docs</Package>
		<Package>mutter-docs</Package>
		<Package>openconnect-docs</Package>
		<Package>totem-pl-parser-docs</Package>

		<!-- The beginning of python2 nuking //-->
		<Package>spyder</Package>
		
		<!-- Nuke orphan python2 packages //-->
		<Package>python-chess</Package>
		<Package>python-envparse</Package>
		<Package>python-photohash</Package>
		<Package>python2-pylint</Package>
		<Package>python-seccure</Package>
		<Package>python-ipython</Package>
		<Package>python-pmw</Package>
		<Package>python-pymol</Package>
		<Package>python-pymol-dbginfo</Package>
		<Package>python-trollius</Package>
		<Package>python-twodict</Package>
		<Package>python-fastimport</Package>
		<Package>python-gmpy</Package>
		<Package>python-gmpy-dbginfo</Package>
		<Package>python2-astroid</Package>
		<Package>python3-mpmath</Package>
		<Package>python-logilab-common</Package>
		<Package>python-backports.unittest_mock</Package>
		<Package>python-backports.ssl_match_hostname</Package>
		<Package>python-base58</Package>
		<Package>python-subprocess32</Package>
		<Package>python-subprocess32-dbginfo</Package>
		<Package>pygtksourceview</Package>
		<Package>pygtksourceview-devel</Package>
		<Package>python-argparse</Package>
		<Package>python-qt5</Package>
		<Package>python-qt5-dbginfo</Package>
		<Package>python-functools32</Package>

		<Package>elementary-icon-theme</Package>

		<!-- Renamed from riot to element //-->
		<Package>riot</Package>
		<Package>riot-dbginfo</Package>
		
		<!-- Repositories are inactive //-->
		<Package>bundler</Package>
		<Package>ruby-trollop</Package>
		
		<!-- Upgrade requires libhandy and thus removed from repo //-->
		<Package>gnome-sound-recorder</Package>
		<Package>noise</Package>
		<Package>noise-dbginfo</Package>
		<Package>noise-devel</Package>
		<Package>tootle</Package>
		<Package>tootle-dbginfo</Package>

		<!-- Orphan python packages //-->
		<Package>python-osinfo</Package>
		<Package>python-polib</Package>
		
		<!-- http-prompt broken because requires older python-modules //-->
		<Package>http-prompt</Package>
		<Package>python-parsimonious</Package>
		
		<!-- gone with Plasma 5.20 //-->
		<Package>plasma-desktop-devel</Package>
		<Package>user-manager</Package>
		<Package>user-manager-dbginfo</Package>

		<!-- Upstream has not seen changes since 2018 //-->
		<Package>helm</Package>
		<Package>helm-dbginfo</Package>

		<!-- RIP in GNOME 3.38 Upgrade for various reasons //-->
		<Package>feedreader</Package>
		<Package>feedreader-dbginfo</Package>
		<Package>gnome-documents</Package>
		<Package>gnome-online-miners</Package>
		<Package>gnome-online-miners-dbginfo</Package>
		<Package>gst-transcoder</Package>
		<Package>gst-transcoder-devel</Package>
		<Package>gst-transcoder-docs</Package>
		<Package>libcloudproviders-32bit</Package>
		<Package>libcloudproviders-32bit-dbginfo</Package>
		<Package>libcloudproviders-32bit-devel</Package>
		<Package>libgrss</Package>
		<Package>libgrss-devel</Package>
		<Package>libgrss-docs</Package>
		<Package>libunique</Package>
		<Package>libunique-devel</Package>
		<Package>libunique-docs</Package>
		<Package>vino</Package>
		<Package>vino-dbginfo</Package>
		
		<!-- Remove old dbginfo packages //-->
		<Package>CGAL-dbginfo</Package>
		<Package>apache-maven-32bit-dbginfo</Package>
		<Package>breeze-gtk-theme-dbginfo</Package>
		<Package>exfat-utils-dbginfo</Package>
		<Package>finch-dbginfo</Package>
		<Package>freefilesync-dbginfo</Package>
		<Package>glm-dbginfo</Package>
		<Package>gtk3-icon-browser-dbginfo</Package>
		<Package>libcacard-dbginfo</Package>
		<Package>libfakekey-dbginfo</Package>
		<Package>liblouis-dbginfo</Package>
		<Package>libparted-dbginfo</Package>
		<Package>libpurple-dbginfo</Package>
		<Package>libvala-devel-dbginfo</Package>
		<Package>nettle-bin-dbginfo</Package>
		<Package>nvidia-glx-driver-32bit-dbginfo</Package>
		<Package>nvidia-glx-driver-dbginfo</Package>
		<Package>openssh-server-dbginfo</Package>
		<Package>psutils-dbginfo</Package>
		<Package>qgis-32bit-dbginfo</Package>
		<Package>soundtouch-32bit-dbginfo</Package>
		<Package>soundtouch-dbginfo</Package>
		<Package>tensorflow-dbginfo</Package>
		<Package>the-widget-factory-3-dbginfo</Package>
		<Package>unixodbc-32bit-dbginfo</Package>
		<Package>unixodbc-dbginfo</Package>
		<Package>vagrant-dbginfo</Package>
		<Package>valadoc-dbginfo</Package>

		<!-- All files has been patterned into main package, as ETL is a header-only library //-->
		<Package>ETL-devel</Package>

		<!-- Orphan python2 package -->
		<Package>python-pygpgme</Package>

		<!-- kdepim-apps-libs is no more -->
		<Package>kdepim-apps-libs</Package>
		<Package>kdepim-apps-libs-devel</Package>
		<Package>kdepim-apps-libs-dbginfo</Package>

		<!-- skrooge html doc -->
		<Package>skrooge-doc</Package>

		<!-- filezilla-devel -->
		<Package>filezilla-devel</Package>

		<!-- vagrant cleanup -->
		<Package>ruby-bcrypt_pbkdf</Package>
		<Package>ruby-childprocess</Package>
		<Package>ruby-ed25519</Package>
		<Package>ruby-erubis</Package>
		<Package>ruby-hashicorp-checkpoint</Package>
		<Package>ruby-i18n</Package>
		<Package>ruby-log4r</Package>
		<Package>ruby-net-scp</Package>
		<Package>ruby-net-sftp</Package>
		<Package>ruby-net-ssh</Package>
		<Package>ruby-rb-kqueue</Package>
		<Package>ruby-rest-client</Package>
		<Package>ruby-vagrant-cloud</Package>
		<Package>ruby-wdm</Package>
		<Package>ruby-winrm</Package>
		<Package>ruby-winrm-fs</Package>
		<Package>ruby-winrm-elevated</Package>
		<Package>ruby-win32-file-security</Package>

		<!-- ruby cleanup -->
		<Package>concurrent-ruby</Package>
		<Package>ruby-builder</Package>
		<Package>ruby-domain_name</Package>
		<Package>ruby-erubi</Package>
		<Package>ruby-ffi-win32-extensions</Package>
		<Package>ruby-gssapi</Package>
		<Package>ruby-gyoku</Package>
		<Package>ruby-http-cookie</Package>
		<Package>ruby-httpclient</Package>
		<Package>ruby-little-plugger</Package>
		<Package>ruby-logging</Package>
		<Package>ruby-maruku</Package>
		<Package>ruby-mime-types</Package>
		<Package>ruby-mime-types-data</Package>
		<Package>ruby-multi_json</Package>
		<Package>ruby-msgpack</Package>
		<Package>ruby-neovim</Package>
		<Package>ruby-netrc</Package>
		<Package>ruby-nori</Package>
		<Package>ruby-redcarpet</Package>
		<Package>ruby-redcarpet-dbginfo</Package>
		<Package>ruby-unf</Package>
		<Package>ruby-unf_ext</Package>
		<Package>ruby-win32-file</Package>
		<Package>ruby-win32-file-stat</Package>
		<Package>ruby-yard</Package>
		<Package>rubyzip</Package>
		<Package>rubyntlm</Package>

		<!-- Was merged into ffmpeg, currently nothing uses it -->
		<Package>dcadec</Package>
		<Package>dcadec-devel</Package>
		<Package>dcadec-dbginfo</Package>

		<!-- No longer required -->
		<Package>wine-32bit-devel</Package>

		<!-- replaced by exfatprogs //-->
		<Package>fuse-exfat</Package>
		<Package>fuse-exfat-dbginfo</Package>
		<Package>exfat-utils</Package>

		<!-- Licensing dispute upstream per https://github.com/albertlauncher/albert/issues/765 //-->
		<Package>albert</Package>
		<Package>albert-dbginfo</Package>

		<!-- libkate cleanup -->
		<Package>libkate-docs</Package>

		<!-- encryptr server no longer operating -->
		<Package>encryptr</Package>
		<Package>encryptr-dbginfo</Package>

		<!-- No longer required -->
		<Package>systemsettings-devel</Package>
		<Package>snapd-glib-docs</Package>

		<!-- Headers no longer shipped -->
		<Package>antimicrox-devel</Package>

		<!-- Replaced by intel-compute-runtime -->
		<Package>beignet</Package>
		<Package>beignet-devel</Package>
		<Package>beignet-dbginfo</Package>

		<!-- Replaced by rizin -->
		<Package>radare2</Package>
		<Package>radare2-devel</Package>
		<Package>radare2-dbginfo</Package>

		<!-- Replaced by libgtksourceview4 -->
		<Package>libgtksourceview</Package>
		<Package>libgtksourceview-dbginfo</Package>
		<Package>libgtksourceview-devel</Package>
		<Package>libgtksourceview-docs</Package>

		<!-- gtkdatabox3 is now its own package -->
		<Package>klavaro-devel</Package>

		<!-- GNOME 40 Stack Upgrade -->
		<Package>epiphany</Package>
		<Package>epiphany-dbginfo</Package>
		<Package>gnome-clocks</Package>
		<Package>gnome-clocks-dbginfo</Package>
		<Package>goocanvas1</Package>
		<Package>goocanvas1-dbginfo</Package>
		<Package>goocanvas1-devel</Package>
		<Package>libzapojit</Package>
		<Package>libzapojit-dbginfo</Package>
		<Package>libzapojit-devel</Package>
		<Package>nemiver</Package>
		<Package>nemiver-dbginfo</Package>
		<Package>nemiver-devel</Package>
		<Package>pygoocanvas</Package>
		<Package>pygoocanvas-dbginfo</Package>
		<Package>pygoocanvas-devel</Package>
		
		<!-- Old branding package -->
		<Package>gnome-desktop-branding</Package>

		<!-- Temporary Deprecation Until Updated Upstream -->
		<Package>gnome-shell-extension-dash-to-dock</Package>

		<!-- Renamed to budgie-screensaver -->
		<Package>gnome-screensaver</Package>

		<!-- Oad doesn't need it anymore -->
		<Package>mozjs38</Package>
		<Package>mozjs38-dbginfo</Package>
		<Package>mozjs38-devel</Package>

		<!-- Drop python2 and merge -devel to python-sip -->
		<Package>python-sip-devel</Package>
		<Package>python3-sip</Package>
		<Package>python3-sip-dbginfo</Package>
		<Package>python3-sip-devel</Package>

		<!-- No more devel packages -->
		<Package>cava-devel</Package>
		<Package>scribus-devel</Package>
		<Package>vgrep-devel</Package>

		<!-- Replaced by libdispatch -->
		<Package>libblocksruntime</Package>
		<Package>libblocksruntime-devel</Package>

		<!-- We now have a single package for Qt5 doc -->
		<Package>qt5-base-docs</Package>

		<!-- Missed this one awhile ago -->
		<Package>nautilus-admin</Package>

		<!-- Upstreams provide precompiled tarballs that are more up-to-date -->
		<!-- Building on this, I do not want to contradict my own statements about not providing random fat cryptocurrency wallets in the repo. -->
		<Package>bitcoin</Package>
		<Package>bitcoin-dbginfo</Package>
		<Package>bitcoin-devel</Package>
		<Package>electrum</Package>
		<Package>python-aiorpcx</Package>
		<Package>python-aiohttp_socks</Package>
		<Package>python-aiohttp</Package>
		<Package>python-aiohttp-dbginfo</Package>
		<Package>python-bitstring</Package>
		<Package>python-ecdsa</Package>
		<Package>python-jsonrpclib</Package>
		<Package>python-pbkdf2</Package>
		<Package>python-slowaes</Package>
		<Package>python-xmlrpclib</Package>
		<Package>peercoin</Package>
		<Package>peercoin-devel</Package>
		
		<!-- Service is RIP -->
		<Package>cloud-print-connector</Package>
		<Package>cloud-print-connector-dbginfo</Package>

		<!-- Finally able to drop qt4 -->
		<Package>natron</Package>
		<Package>natron-dbginfo</Package>
		<Package>openfx-arena</Package>
		<Package>openfx-arena-dbginfo</Package>
		<Package>openfx-io</Package>
		<Package>openfx-io-dbginfo</Package>
		<Package>openfx-misc</Package>
		<Package>openfx-misc-dbginfo</Package>
		<Package>python-pyside</Package>
		<Package>python-pyside-dbginfo</Package>
		<Package>python-pyside-devel</Package>
		<Package>python-pyside-tools</Package>
		<Package>python-pyside-tools-dbginfo</Package>
		<Package>qucs</Package>
		<Package>qucs-dbginfo</Package>
		<Package>qucs-devel</Package>
		<Package>qt4</Package>
		<Package>qt4-dbginfo</Package>
		<Package>qt4-devel</Package>
		<Package>shiboken</Package>
		<Package>shiboken-dbginfo</Package>
		
		<!-- Deprecated upstream -->
		<Package>cgmanager</Package>
		<Package>cgmanager-dbginfo</Package>
		<Package>cgmanager-devel</Package>

		<!-- Nobody uses PalmOS anymore and this was not maintained -->
		<Package>jpilot</Package>
		<Package>jpilot-dbginfo</Package>
		<Package>pilot-link</Package>
		<Package>pilot-link-dbginfo</Package>
		<Package>pilot-link-devel</Package>

		<!-- Does not support new vala -->
		<Package>pdfpc</Package>
		<Package>pdfpc-dbginfo</Package>

		<!-- Replaced with more libre alternative fork -->
		<Package>libopenaptx</Package>
		<Package>libopenaptx-dbginfo</Package>
		<Package>libopenaptx-devel</Package>

		<!-- Replaced by spyder dev with their fork-->
		<Package>python-jsonrpc-server</Package>
		<Package>python-language-server</Package>
		<Package>python-pyls-black</Package>

		<!-- Replace python3-jedi with python-jedi and drop python2-->
		<Package>python3-jedi</Package>
		<Package>python3-jedi-dbginfo</Package>

		<!-- Replaced with split otf and ttf packages -->
		<Package>font-firago</Package>
		<Package>font-ibm-plex</Package>

		<!-- Old orphan package -->
		<Package>vte2-docs</Package>

		<!-- More orphan python2 packages -->
		<Package>gst-python-0.10</Package>
		<Package>gst-python-0.10-dbginfo</Package>
		<Package>gst-python-0.10-devel</Package>
		<Package>notify-python</Package>
		<Package>notify-python-devel</Package>
		<Package>python-backports_abc</Package>
		<Package>python-enum-compat</Package>
		<Package>python-futures</Package>
		<Package>python-ipaddress</Package>

		<!-- Duplicate of python-guessit -->
		<Package>python3-guessit</Package>

		<!-- Officially deprecated by the ASWF -->
		<Package>ilmbase</Package>
		<Package>ilmbase-dbginfo</Package>
		<Package>ilmbase-devel</Package>

		<!-- Replaced by libayatana-indicator -->
		<Package>libindicator</Package>
		<Package>libindicator-32bit</Package>
		<Package>libindicator-devel</Package>
		<Package>libindicator-32bit-devel</Package>
		<Package>indicator-application</Package>
		<Package>indicator-application-dbginfo</Package>

		<!-- ijs has been merged into ghostscript -->
		<Package>ijs</Package>
		<Package>ijs-devel</Package>

		<!-- Dependency of deprecated package "usermode" -->
		<Package>libuser</Package>
		<Package>libuser-dbginfo</Package>
		<Package>libuser-devel</Package>

		<!-- Renamed to keepassxc -->
		<Package>keepassx</Package>
		<Package>keepassx-dbginfo</Package>

		<!-- mlt and apps update -->
		<Package>webvfx</Package>
		<Package>akregator-devel</Package>

		<!-- Rename to paperwork -->
		<Package>paperwork-gui</Package>

		<!-- Kodi is no longer maintained due to upstream packaging complications and maintainership of it under Solus stopped after 18.x, with the flatpak being the preferred mechanism to install kodi. https://discuss.getsol.us/d/683-kodi-18-leia-has-landed-in-the-repo/96 -->
		<Package>kodi-platform</Package>
		<Package>kodi-platform-devel</Package>
		<Package>kodi-platform-dbginfo</Package>

		<!-- ResidualVM was merged into ScummVM project as of ScummVM 2.5.0 -->
		<Package>residualvm</Package>
		<Package>residualvm-dbginfo</Package>

		<!-- cppzmq is a headers-only package and everything from cppzqm-devel was moved into the main package -->
		<Package>cppzmq-devel</Package>

		<!-- unmaintained py2-gtk2 package blocking python-pillow update that is affected by multiple CVEs. The py3 fork gourmand can be requested via normal inclusion process. -->
		<Package>gourmet</Package>

		<!-- ex dependency of img2pdf -->
		<Package>python-pdfrw</Package>

		<!-- vorta removed APScheduler dependency and is using QTimer directly -->
		<Package>python-apscheduler</Package>

		<!-- Not needed anymore by rapid-photo-downloader -->
		<Package>python-rawkit</Package>

		<!-- Both youtube-dl and yt-dlc were replaced by the more active yt-dlp fork -->
		<Package>youtube-dl</Package>
		<Package>yt-dlc</Package>

		<!-- Removal due to repeated sexual / lewd and otherwise inappropriate remarks by Odysee. -->
		<!-- These remarks would be in violation of our Community Guidelines and I do not feel comfortable supporting the application developers. -->
		<Package>lbry-desktop</Package>
		<Package>lbry-desktop-dbginfo</Package>

		<!-- Not needed anymore by qutebrowser -->
		<Package>python-cssutils</Package>
		<Package>python-pypeg2</Package>

		<!-- font-awesome v6 offer now v4 compatibility -->
		<Package>font-awesome-4</Package>

		<!-- dependency of deprecated package python-aiohttp -->
		<Package>python-yarl</Package>
		<Package>python-yarl-dbginfo</Package>
		<Package>python-multidict</Package>
		<Package>python-multidict-dbginfo</Package>

		<!-- Upstream dropped this package -->
		<Package>qt6-location</Package>
		<Package>qt6-location-dbginfo</Package>
		<Package>qt6-location-demos</Package>
		<Package>qt6-location-devel</Package>

		<!-- Unused gem since ruby 3 stack upgrade -->
		<Package>ruby_dep</Package>

		<!-- paperwork-shell dropped this package -->
		<Package>python-getkey</Package>
		
		<!-- ovmf package has been renamed to edk2-ovmf -->
		<Package>ovmf</Package>

<<<<<<< HEAD
		<!-- monodevelop has been abandoned by upstream -->
		<Package>monodevelop</Package>
		<Package>monodevelop-dbginfo</Package>
		<Package>monodevelop-devel</Package>
=======
		<!-- Temporary package which helped handle libgit2 rebuilds -->
		<Package>libgit2solbuild</Package>
		<Package>libgit2solbuild-dbginfo</Package>
		<Package>libgit2solbuild-devel</Package>
>>>>>>> 8cf19288
	</Obsoletes>
</PISI><|MERGE_RESOLUTION|>--- conflicted
+++ resolved
@@ -1466,16 +1466,14 @@
 		<!-- ovmf package has been renamed to edk2-ovmf -->
 		<Package>ovmf</Package>
 
-<<<<<<< HEAD
 		<!-- monodevelop has been abandoned by upstream -->
 		<Package>monodevelop</Package>
 		<Package>monodevelop-dbginfo</Package>
 		<Package>monodevelop-devel</Package>
-=======
+    
 		<!-- Temporary package which helped handle libgit2 rebuilds -->
 		<Package>libgit2solbuild</Package>
 		<Package>libgit2solbuild-dbginfo</Package>
 		<Package>libgit2solbuild-devel</Package>
->>>>>>> 8cf19288
 	</Obsoletes>
 </PISI>