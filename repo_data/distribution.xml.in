<PISI>
	<SourceName>Solus</SourceName>
	<Version>1</Version>
	<_Description>Solus Repository</_Description>
	<Type>main</Type>
	<BinaryName>Solus</BinaryName>

	<Obsoletes>
		<!-- Replaced by libpcre -->
		<Package>pcre</Package>
		<!-- Replaced by libpcre-devel -->
		<Package>pcre-devel</Package>

		<!-- Replaced by libwebkit-gtk -->
		<Package>webkitgtk</Package>

		<Package>gnome-icon-theme-symbolic-devel</Package>

		<!-- Replaced by cairo -->
		<Package>cairo</Package>
		<!-- Replaced by libcairo-devel -->
		<Package>cairo-devel</Package>
		<Package>cairo-docs</Package>

		<!-- Replaced by xorg-driver-video-cirrus -->
		<Package>xorg-video-driver-cirrus</Package>

		<!-- Replaced by libtasn1-utils //-->
		<Package>libtasn1-bin</Package>

		<!-- Replaced by solus-artwork //-->
		<Package>evolve-os-artwork</Package>

		<!-- Replaced by xorg-server/-devel //-->
		<Package>xorg-driver-video-modesetting</Package>
		<Package>glamor-egl</Package>
		<Package>glamor-egl-devel</Package>

		<!-- geoclue rename //-->
		<Package>libgeoclue</Package>
		<Package>libgeoclue-devel</Package>

		<!-- Removed after rename //-->
		<Package>solus-migrate</Package>

		<!-- libcairorename //-->
		<Package>libcairomm</Package>
		<Package>libcairomm-devel</Package>
		<Package>libcairomm-docs</Package>

		<!-- libatkmm rename //-->
		<Package>libatkmm</Package>
		<Package>libatkmm-devel</Package>
		<Package>libatkmm-docs</Package>

		<!-- libatk rename //-->
		<Package>atk</Package>
		<Package>atk-devel</Package>
		<Package>atk-docs</Package>

		<!-- Merged into docbook-xml //-->
		<Package>docbook-xsl</Package>

		<!-- Removed to help support Numix Project //-->
		<Package>numix-frost-themes</Package>

		<Package>python3-setuptools</Package>
		<Package>dc</Package>

		<Package>eigen2-devel</Package>

		<!-- Replaced by spice-protocol //-->
		<Package>spice-protocol-devel</Package>

		<!-- Dead crap, use cups-filters //-->
		<Package>foomatic-filters</Package>

		<!-- No longer maintained, remove it //-->
		<Package>journal</Package>

		<!-- Because these suck. //-->
		<Package>evolve-sc</Package>
		<Package>evoassist</Package>

		<!-- Moved back into upstream project //-->
		<Package>libzeitgeist</Package>
		<Package>libzeitgeist-docs</Package>
		<Package>libzeitgeist-devel</Package>

		<!-- Removed lib prefixes //-->
		<Package>libmpg123</Package>
		<Package>libmpg123-devel</Package>

		<!-- Dead since ypkg //-->
		<Package>icon-naming-utils-devel</Package>

		<!-- No longer supported, use golang //-->
		<Package>golang-binary</Package>

		<!-- Budgie Applets (cybre) renamed //-->
		<Package>haste-applet</Package>
		<Package>screenshot-applet</Package>

		<!-- Replaced by vscode //-->
		<Package>vscode-ms</Package>

		<!-- Incorporated into openblas //-->
		<Package>lapack</Package>
		<Package>lapack-devel</Package>

		<!-- Going back to findutils tyvm //-->
		<Package>mlocate</Package>

		<!-- Replaced by split qt5 packages //-->
		<Package>qt5</Package>
		<Package>qt5-demos</Package>
		<Package>qt5-devel</Package>
		<Package>qt5-docs</Package>

		<!-- Renamed to -slate //-->
		<Package>mate-notification-theme-solus</Package>

		<!-- Replaced with linux-headers //-->
		<Package>kernel-libc-devel</Package>
		<!-- Replaced with linux-tools //-->
		<Package>kernel-tools</Package>

		<!-- Replaced by flash-player-npapi in Third Party //-->
		<Package>flash-player-nonfree</Package>

		<!-- Replaced by nautilus-extension-devel //-->
		<Package>nautilus-devel</Package>

		<!-- Replaced by audacious-libs-devel //-->
		<Package>audacious-devel</Package>

		<!-- Replaced by discord //-->
		<Package>discord-canary</Package>

		<!-- Replaced by iproute2 due to an old bad pattern //-->
		<Package>iproute2-devel</Package>

		<!-- Replaced by linux-driver-management //-->
		<Package>gl-driver-switch</Package>

		<!-- Replaced by python-colorama //-->
		<Package>python3-colorama</Package>

		<!-- Replaced by linux-lts //-->
		<Package>kernel</Package>
		<Package>kernel-modules</Package>
		<!-- Replaced by linux-lts-headers //-->
		<Package>kernel-headers</Package>

		<!-- Replaced by mpv-libs-devel //-->
		<Package>mpv-devel</Package>

		<!-- Forbidden in Solus //-->
		<Package>faac</Package>
		<Package>faac-devel</Package>
		<Package>faac-utils</Package>

		<!-- Replaced by nx-libs //-->
		<Package>nxcomp</Package>
		<Package>nxcomp-devel</Package>
		<Package>nxproxy</Package>

		<!-- Replaced by llvm-clang + llvm-clang-devel //-->
		<Package>clang</Package>
		<Package>clang-devel</Package>

		<!-- DOA upstream //-->
		<Package>arc-firefox-theme</Package>
		<Package>captiva-icon-theme</Package>
		<Package>pacifica-icon-theme</Package>

		<!-- Replaced with autogen-libs //-->
		<Package>libautogen</Package>

		<!-- Dropped in Solus due to not being used //-->
		<Package>poppler-docs</Package>
		<Package>poppler-qt4</Package>
		<Package>poppler-qt4-devel</Package>

		<!-- gnome-dictionary stopped shipping gdict as public lib //-->
		<Package>gnome-dictionary-docs</Package>
		<Package>gnome-dictionary-devel</Package>

		<!-- It isn't like Solus uses GNOME Initial Setup //-->
		<Package>gnome-initial-setup</Package>

		<!-- Extension no longer maintained, likely doesn't work on new GNOME Shell //-->
		<Package>gnome-shell-extension-caffeine</Package>

		<!-- No longer used for anything //-->
		<Package>mozjs17</Package>
		<Package>mozjs17-devel</Package>
		<Package>spidermonkey</Package>
		<Package>spidermonkey-devel</Package>

		<Package>zlib-minizip-32bit</Package>
		<Package>zlib-minizip-devel-32bit</Package>

		<!-- Stray //-->
		<Package>gnonlin</Package>

		<!-- Now part of kdevelop //-->
		<Package>kdevplatform</Package>
		<Package>kdevplatform-devel</Package>

		<!-- Now mesa-demos //-->
		<Package>mesalib-demos</Package>

		<!-- Now libgfortran-32bit //-->
		<Package>gfortran-32bit</Package>

		<!-- Debug has to be disabled for this package //-->
		<Package>streamlink-twitch-gui-dbginfo</Package>
		<!-- Replaced by peercoin //-->
		<Package>peerunity</Package>

		<!-- Merged into python-xlib // -->
		<Package>python3-xlib</Package>
		<!-- Merged into python-decorator // -->
		<Package>python3-decorator</Package>

		<!-- Duplicate of python-setuptools-scm //-->
		<Package>setuptools_scm</Package>

		<!-- Dropped in MATE 1.20 //-->
		<Package>mate-polkit-devel</Package>

		<!-- No longer used to build xsd, libboost compatibility issues //-->
		<Package>libcutl</Package>
		<Package>libcutl-devel</Package>

		<!-- The -devel package is no longer built //-->
		<Package>skrooge-devel</Package>

		<!-- Kodi now ships this //-->
		<Package>kodi-addon-inputstream-adaptive</Package>

		<!-- Replaced by falkon //-->
		<Package>qupzilla</Package>
		<Package>qupzilla-devel</Package>

		<!-- Dead upstream. Deprecating package. //-->
		<Package>cutegram</Package>

		<!-- Dead upstream, replaced by fork streamlink //-->
		<Package>livestreamer</Package>

		<!-- Replaced by materia-gtk-theme //-->
		<Package>flat-plat-gtk-theme</Package>
		<Package>flat-plat-gtk-theme-compact</Package>
		<Package>flat-plat-gtk-theme-dark</Package>
		<Package>flat-plat-gtk-theme-dark-compact</Package>
		<Package>flat-plat-gtk-theme-light</Package>
		<Package>flat-plat-gtk-theme-light-compact</Package>

		<!-- Deprecated upstream in favour of yubikey-manager-qt //-->
		<Package>yubikey-neo-manager</Package>

		<!-- Dead upstream, replaced by other py crypto libraries //-->
		<Package>pycrypto</Package>

		<!-- Merged into util-linux //-->
		<Package>rfkill</Package>

		<!-- Orphaned -devel packages which are no longer built //-->
		<Package>evolution-ews-devel</Package>
		<Package>gstreamer-vaapi-devel</Package>
		<Package>kdeplasma-addons-devel</Package>
		<Package>klayout-devel</Package>

		<!-- Requires an ancient and insecure mozjs //-->
		<Package>lwqq</Package>
		<Package>lwqq-devel</Package>
		<Package>pidgin-lwqq</Package>

		<!-- Abandoned upstream with many CVEs pending //-->
		<Package>autotrace</Package>
		<Package>autotrace-devel</Package>

		<!-- Replaced by gnome-tweaks //-->
		<Package>gnome-tweak-tool</Package>

		<!-- Replaced by filemanager-actions //-->
		<Package>nautilus-actions</Package>
		<Package>nautilus-actions-dbginfo</Package>
		<Package>nautilus-actions-devel</Package>
		<Package>nautilus-actions-docs</Package>

		<!-- Deaded completely //-->
		<Package>gegl3</Package>
		<Package>gegl3-dbginfo</Package>
		<Package>gegl3-devel</Package>
		<Package>gegl3-docs</Package>

		<!-- mypaint to libmypaint //-->
		<Package>mypaint-devel</Package>

		<!-- replaced by kicad-footprints //-->
		<Package>kicad-library</Package>

		<!-- Landed without functioning appropriately, dead upstream //-->
		<Package>i3lock-fancy</Package>

		<!-- docbook-xsl is super dead, as is its docs //-->
		<Package>docbook-xsl-docs</Package>

		<!-- -devel folded into radeontop //-->
		<Package>radeontop-devel</Package>

		<!-- Since replaced by mailspring //-->
		<Package>n1</Package>

		<!-- No interest in supporting modern Qt stack //-->
		<Package>plex-media-player</Package>

		<!-- Deprecated from repos. Complete architecture change and now requires CEF. //-->
		<Package>diorite</Package>
		<Package>nuvola-all-services</Package>
		<Package>nuvola-app-8tracks</Package>
		<Package>nuvola-app-amazon-cloud-player</Package>
		<Package>nuvola-app-bandcamp</Package>
		<Package>nuvola-app-deezer</Package>
		<Package>nuvola-app-google-calendar</Package>
		<Package>nuvola-app-google-play-music</Package>
		<Package>nuvola-app-groove</Package>
		<Package>nuvola-app-jango</Package>
		<Package>nuvola-app-logitech-media-server</Package>
		<Package>nuvola-app-mixcloud</Package>
		<Package>nuvola-app-owncloud-music</Package>
		<Package>nuvola-app-plex</Package>
		<Package>nuvola-app-soundcloud</Package>
		<Package>nuvola-app-spotify</Package>
		<Package>nuvola-app-tunein</Package>
		<Package>nuvola-app-yandex-music</Package>
		<Package>nuvolaplayer-dbginfo</Package>
		<Package>nuvolaplayer-devel</Package>
		<Package>nuvolaplayer</Package>

		<!-- Deprecated from repos. It's dead and is blocking stack upgrades. //-->
		<Package>makemkv</Package>
		<Package>makemkv-32bit-dbginfo</Package>

		<!-- Only needed for yubikey-neo-manager which was already deprecated. //-->
		<Package>libykneomgr</Package>
		<Package>libykneomgr-dbginfo</Package>
		<Package>libykneomgr-devel</Package>

		<!-- Qt4 support dropped, Qt5 support folded into main packages. //-->
		<Package>qca-qt5</Package>
		<Package>qca-qt5-devel</Package>
		<Package>qca-qt5-dbginfo</Package>
		<Package>qscintilla-qt5</Package>
		<Package>qscintilla-qt5-devel</Package>
		<Package>python-qscintilla-qt5</Package>

		<!-- Qt4 only library which nothing uses, part of Qt5. //-->
		<Package>qjson</Package>
		<Package>qjson-devel</Package>

		<!-- Corebird will no longer function after August 24th, alongside many Twitter clients. //-->
		<!-- This is the result of the deprecation of the UserStream API by Twitter. //-->
		<Package>corebird</Package>

		<!-- -devel folded into yelp-tools //-->
		<Package>yelp-tools-devel</Package>

		<!-- not supported against newer mysql, nobody willing to step up and hack it together //-->
		<Package>mysql-workbench</Package>

		<!-- Not permitted for redistibution with modificiations //-->
		<Package>tarsnap</Package>
		<Package>tarsnap-dbginfo</Package>

		<!-- No longer feasible to package and ship without enforcing itch-setup and auto-updates //-->
		<Package>itch</Package>
		<Package>itch-dbginfo</Package>

		<!-- No longer maintained by upstreams //-->
		<Package>aglio</Package>
		<Package>godep</Package>
		<Package>gnome-shell-extension-dynamic-panel-transparency</Package>
		<Package>libqtelegram-ae</Package>
		<Package>libqtelegram-ae-dbginfo</Package>
		<Package>libqtelegram-ae-devel</Package>
		<Package>plotinus</Package>
		<Package>telegramqml</Package>
		<Package>telegramqml-dbginfo</Package>
		<Package>telegramqml-devel</Package>
		<Package>valum</Package>
		<Package>valum-devel</Package>

		<!-- Merged in xorgproto //-->
		<Package>bigreqsproto</Package>
		<Package>compositeproto</Package>
		<Package>damageproto</Package>
		<Package>dmxproto</Package>
		<Package>dri2proto</Package>
		<Package>dri3proto</Package>
		<Package>fixesproto</Package>
		<Package>fontsproto</Package>
		<Package>glproto</Package>
		<Package>inputproto</Package>
		<Package>kbproto</Package>
		<Package>presentproto</Package>
		<Package>randrproto</Package>
		<Package>recordproto</Package>
		<Package>renderproto</Package>
		<Package>resourceproto</Package>
		<Package>scrnsaverproto</Package>
		<Package>videoproto</Package>
		<Package>xcmiscproto</Package>
		<Package>xextproto</Package>
		<Package>xf86bigfontproto</Package>
		<Package>xf86dgaproto</Package>
		<Package>xf86driproto</Package>
		<Package>xf86vidmodeproto</Package>
		<Package>xineramaproto</Package>
		<Package>xproto</Package>

		<!-- No longer supported in new xorg-server //-->
		<Package>nvidia-304-glx-driver</Package>
		<Package>nvidia-304-glx-driver-32bit</Package>
		<Package>nvidia-304-glx-driver-common</Package>
		<Package>nvidia-304-glx-driver-current</Package>
		<Package>nvidia-304-glx-driver-modaliases</Package>

		<!-- Was poorly integrated. No maintainer stepped up. //-->
		<Package>sabnzbd</Package>

		<!-- No longer has maintainer. //-->
		<Package>ccnet</Package>
		<Package>ccnet-devel</Package>
		<Package>heroku-cli</Package>
		<Package>hub</Package>
		<Package>i2pd</Package>
		<Package>packer</Package>
		<Package>vault</Package>

		<!-- Replaced by nfs-utils //-->
		<Package>libnfsidmap</Package>
		<Package>libnfsidmap-devel</Package>

		<!-- No longer supported due to ffmpeg upgrade //-->
		<Package>opal</Package>
		<Package>opal-devel</Package>
		<Package>opal-dbginfo</Package>
		<Package>ekiga</Package>
		<Package>ekiga-dbginfo</Package>

		<!-- End of year repo cleaning //-->
		<Package>apertium-devel</Package>
		<Package>apertium</Package>
		<Package>arc-red-gtk-theme</Package>
		<Package>chrpath</Package>
		<Package>clicompanion</Package>
		<Package>coin3d-devel</Package>
		<Package>coin3d</Package>
		<Package>corsaro-devel</Package>
		<Package>corsaro</Package>
		<Package>createrepo_c-devel</Package>
		<Package>createrepo_c</Package>
		<Package>dbus-sharp-devel</Package>
		<Package>dbus-sharp</Package>
		<Package>dcron</Package>
		<Package>devscripts</Package>
		<Package>dnf</Package>
		<Package>dnf-plugins-core</Package>
		<Package>ecl-devel</Package>
		<Package>ecl</Package>
		<Package>efl-devel</Package>
		<Package>efl</Package>
		<Package>ffe</Package>
		<Package>flickcurl-devel</Package>
		<Package>flickcurl</Package>
		<Package>font-indic-ttf</Package>
		<Package>font-lateef-ttf</Package>
		<Package>gnome-app-templates-demos</Package>
		<Package>gnome-app-templates-devel</Package>
		<Package>gnome-app-templates</Package>
		<Package>gnome-python-desktop-devel</Package>
		<Package>gnome-python-desktop</Package>
		<Package>goofiboot</Package>
		<Package>gxmessage</Package>
		<Package>indent</Package>
		<Package>koji</Package>
		<Package>lesspipe</Package>
		<Package>libbdplus-devel</Package>
		<Package>libbdplus</Package>
		<Package>libcomps</Package>
		<Package>libcomps-devel</Package>
		<Package>libdnf-devel</Package>
		<Package>libdnf</Package>
		<Package>libgestures-devel</Package>
		<Package>libgestures</Package>
		<Package>libguess-devel</Package>
		<Package>libguess</Package>
		<Package>liblttng-ust-devel</Package>
		<Package>liblttng-ust</Package>
		<Package>libpqxx-devel</Package>
		<Package>libpqxx</Package>
		<Package>librepo-devel</Package>
		<Package>librepo</Package>
		<Package>libsolv-devel</Package>
		<Package>libsolv</Package>
		<Package>libtrace-devel</Package>
		<Package>libtrace</Package>
		<Package>liburcu-devel</Package>
		<Package>liburcu</Package>
		<Package>libwandio-devel</Package>
		<Package>libwandio</Package>
		<Package>libxfont-32bit-devel</Package>
		<Package>libxfont-32bit</Package>
		<Package>libxfont-devel</Package>
		<Package>libxfont</Package>
		<Package>lttoolbox-devel</Package>
		<Package>lttoolbox</Package>
		<Package>mock</Package>
		<Package>mpdris2</Package>
		<Package>mtpfs</Package>
		<Package>nload</Package>
		<Package>omegat</Package>
		<Package>omegat-docs</Package>
		<Package>patchutils</Package>
		<Package>pyrex</Package>
		<Package>python-cssselect</Package>
		<Package>python-ipaddr</Package>
		<Package>python-krbv</Package>
		<Package>python-mpd</Package>
		<Package>python-notifier</Package>
		<Package>python-yenc</Package>
		<Package>smpeg-32bit-devel</Package>
		<Package>smpeg-32bit</Package>
		<Package>smpeg-devel</Package>
		<Package>smpeg</Package>
		<Package>sys-helpers</Package>
		<Package>texi2html</Package>
		<Package>usermode</Package>
		<Package>vilistextum</Package>
		<Package>vsftpd</Package>
		<Package>x2goserver</Package>
		<Package>xml-commons</Package>
		<Package>xml-security-c</Package>
		<Package>xml-security-c-devel</Package>
		<Package>yum-metadata-parser</Package>
		<Package>yum</Package>
		<Package>yum-utils</Package>

		<!-- Splitted into godot-classic and godot-mono //-->
		<Package>godot</Package>

		<!-- Removed from upstream due to not being maintained anymore //-->
		<Package>papirus-adapta-icon-theme</Package>

		<!-- Essentially dead. No release in years, commits are few and far-between //-->
		<Package>cairo-dock</Package>
		<Package>cairo-dock-devel</Package>

		<!-- Mkfontscale ships now with mkfontdir //-->
		<Package>mkfontdir</Package>

		<!-- Renamed to openrazer //-->
		<Package>razer-drivers</Package>
		<Package>razer-drivers-common</Package>
		<Package>razer-drivers-current</Package>
		<Package>razer-drivers-modaliases</Package>

		<!-- Part of budgie-desktop nowadays //-->
		<Package>budgie-caffeine-applet</Package>

		<!-- Not needed as per week 14 Task list //-->
		<Package>ptlib</Package>
		<Package>electronic-wechat</Package>

		<!-- sip cleanup and python qt4 deprecation //-->
		<Package>bitmessage</Package>
		<Package>puddletag</Package>
		<Package>python-qt4</Package>
		<Package>python3-qt4</Package>

		<!-- they get not shipped anymore inside digikam //-->
		<Package>digikam-kipi-plugins</Package>

		<!-- Part of GNOME Stack Cleanup //-->
		<Package>dleyna-renderer</Package>
		<Package>dleyna-renderer-devel</Package>
		<Package>frogr</Package>
		<Package>empathy</Package>
		<Package>galculator</Package>
		<Package>gitg</Package>
		<Package>gitg-devel</Package>
		<Package>gnome-code-assistance</Package>
		<Package>gnome-code-assistance-devel</Package>
		<Package>gnome-contacts</Package>
		<Package>gnome-dictionary</Package>
		<Package>gnome-games</Package>
		<Package>gnome-games-devel</Package>
		<Package>gnome-python</Package>
		<Package>gnome-python-devel</Package>
		<Package>gnome-python-docs</Package>
		<Package>gnome-themes-standard</Package>
		<Package>gnome-themes-standard-32bit</Package>
		<Package>gnome-todo</Package>
		<Package>gnome-todo-devel</Package>
		<Package>gnome-todo-docs</Package>
		<Package>gtef</Package>
		<Package>gtef-devel</Package>
		<Package>gtef-docs</Package>
		<Package>hardcode-tray</Package>
		<Package>latexila</Package>
		<Package>latexila-docs</Package>
		<Package>libdmapsharing</Package>
		<Package>libdmapsharing-devel</Package>
		<Package>libdmapsharing-docs</Package>
		<Package>libwebkit3-gtk</Package>
		<Package>libwebkit3-gtk-devel</Package>
		<Package>libwebkit3-gtk-docs</Package>
		<Package>pwned-checker</Package>
		<Package>retro-gtk</Package>
		<Package>retro-gtk-devel</Package>
		<Package>rygel-docs</Package>
		<Package>telepathy-farstream</Package>
		<Package>telepathy-farstream-devel</Package>
		<Package>telepathy-farstream-docs</Package>
		<Package>telepathy-gabble</Package>
		<Package>telepathy-haze</Package>
		<Package>telepathy-morse</Package>
		<Package>telepathy-qt</Package>
		<Package>telepathy-qt-devel</Package>
		<Package>telepathy-rakia</Package>
		<Package>telepathy-rakia-devel</Package>
		<Package>telepathy-salut</Package>
		<Package>uzbl</Package>

		<!-- Merged into vulkan //-->
		<Package>vulkan-devel</Package>
		<Package>vulkan-32bit-devel</Package>

		<!-- Now named libgnutls-utils //-->
		<Package>gnutls</Package>

		<!-- no updates and old //-->
		<Package>gjiten-kai</Package>
		<Package>gummiboot</Package>
		<Package>lkvm</Package>
		<Package>mylg</Package>
		<Package>nixnote2</Package>
		<Package>python-keyrings.alt</Package>

		<!-- no revdeps, no longer a reason to be in repo //-->
		<Package>clutter-gst-2.0</Package>
		<Package>clutter-gst-2.0-devel</Package>
		<Package>telegram-qt</Package>
		<Package>telegram-qt-devel</Package>

		<!-- abandoned effort //-->
		<Package>lbryschema</Package>
		<Package>lbryum</Package>

		<!-- moved to lbry-desktop //-->
		<Package>lbry-app</Package>
		<Package>lbry-app-dbginfo</Package>

		<!-- merged in with kodi //-->
		<Package>kodi-pvr-iptvsimple</Package>

		<!-- Was replaced with legacy subpackage //-->
		<Package>mate-desktop-branding</Package>

		<!-- Doesn't build with SDL" update T8184" //-->
		<Package>antimicro</Package>
		<Package>qmc2</Package>

		<!-- Not required anymore since D1795 //-->
		<Package>python-faulthandler</Package>

		<!-- Not longer used //-->
		<Package>libzita-convolver</Package>
		<Package>libzita-convolver-devel</Package>
		<Package>pyexiv2</Package>
		<Package>wxPython2</Package>
		<Package>wxPython2-devel</Package>

		<!-- Requires libhandy or is a dep of a package that now requires it //-->
		<Package>hydrapaper</Package>
		<Package>python-gmconfig</Package>
		<Package>python-gmgtk</Package>

		<!-- Removed. See T8287 //-->
		<Package>budgie-brightness-controller-applet</Package>

		<!-- Renamed to proj //-->
		<Package>proj.4</Package>
		<Package>proj.4-dbginfo</Package>
		<Package>proj.4-devel</Package>

		<!-- GNOME 3.34 Stack //-->
		<Package>gnome-pie</Package>
		<Package>spice-up</Package>
		<Package>libdbusmenu-docs</Package>
		<Package>libpeas-docs</Package>

		<!-- Used to develop mariadb. We don't //-->
		<Package>mariadb-test</Package>

		<!-- Not needed to purely build packages //-->
		<Package>rust-docs</Package>

		<!-- Renamed to python-qtwebengine //-->
		<Package>python3-qtwebengine</Package>

		<!-- Nightcolor gets shipped now with Plasma 5.17 //-->
		<Package>plasma-redshift-control</Package>


		<!-- kcalcore gets replaced by kcalendarcore //-->
		<Package>kcalcore</Package>
		<Package>kcalcore-devel</Package>
		<Package>kcalcore-dbginfo</Package>
    
		<!-- Merged in arcrack-ng itself //-->
		<Package>aircrack-ng-devel</Package>

		<!-- rtv is rip //-->
		<Package>rtv</Package>
		<Package>python-mailcap-fix</Package>
		<Package>python-kitchen</Package>

		<!-- gnome-twitch is no longer under development //-->
		<Package>gnome-twitch</Package>
		<Package>gnome-twitch-devel</Package>
		<Package>gnome-twitch-dbginfo</Package>

		<!-- remove dnscrypt-proxy-devel because it doesn't get build anymore //-->
		<Package>dnscrypt-proxy-devel</Package>

		<!-- breeze was removed from sardi-icons after v.8.2.0 //-->
		<Package>sardi-icons-breeze</Package>

		<!-- breeze-snow is now named breeze-light //-->
		<Package>breeze-snow-cursor-theme</Package>

		<!-- remove kstars-devel because it contains only a static lib //-->
		<Package>kstars-devel</Package>

		<!-- No longer supported by NVIDIA //-->
		<Package>nvidia-340-glx-driver-32bit</Package>
		<Package>nvidia-340-glx-driver-common</Package>
		<Package>nvidia-340-glx-driver-current</Package>
		<Package>nvidia-340-glx-driver-modaliases</Package>
		<Package>nvidia-340-glx-driver</Package>

		<!-- 2019 and 2020 cleanup //-->
		<Package>aegisub</Package>
		<Package>aegisub-dbginfo</Package>
		<Package>cerebro</Package>
		<Package>cerebro-dbginfo</Package>
		<Package>clisp</Package>
		<Package>clisp-dbginfo</Package>
		<Package>darkradiant</Package>
		<Package>darkradiant-dbginfo</Package>
		<Package>desmume</Package>
		<Package>desmume-dbginfo</Package>
		<Package>dukto</Package>
		<Package>dukto-dbginfo</Package>
		<Package>kotlin</Package>
		<Package>mp3diags</Package>
		<Package>mp3diags-dbginfo</Package>
		<Package>obmenu</Package>
		<Package>lander</Package>
		<Package>lander-dbginfo</Package>

		<!-- gstreamer-1.0-plugins-bad-docs meson buld doesn't use gtk-doc //-->
		<Package>gstreamer-1.0-plugins-bad-docs</Package>

		<!-- No more doc subpackage with update to 1.1.28 //-->
		<Package>libpaper-docs</Package>
		
		<!-- RIP in 3.36 Stack Upgrade //-->
		<Package>gcr-docs</Package>
		<Package>gedit-docs</Package>
		<Package>libvirt-docs</Package>
		<Package>midori</Package>
		<Package>midori-devel</Package>
		<Package>network-manager-applet-devel</Package>
		<Package>network-manager-applet-docs</Package>
		<Package>pantheon-files</Package>
		<Package>pantheon-files-devel</Package>
		<Package>pantheon-terminal</Package>

		<!-- pytorch-devel got replaced by libpytorch //-->
		<Package>pytorch-devel</Package>
		
<<<<<<< HEAD
		<!-- Deprecated from FontForge developers. See D8619 //-->
		<Package>fontforge-devel</Package>
=======
		<!-- No need as of Linux 5.6 //-->
		<Package>virtualbox-guest-current</Package>

		<Package>duckmarines</Package>
		<Package>mrrescue</Package>
		<Package>sienna</Package>
>>>>>>> 86bd59c5
	</Obsoletes>
</PISI><|MERGE_RESOLUTION|>--- conflicted
+++ resolved
@@ -794,17 +794,12 @@
 
 		<!-- pytorch-devel got replaced by libpytorch //-->
 		<Package>pytorch-devel</Package>
-		
-<<<<<<< HEAD
-		<!-- Deprecated from FontForge developers. See D8619 //-->
-		<Package>fontforge-devel</Package>
-=======
+
 		<!-- No need as of Linux 5.6 //-->
 		<Package>virtualbox-guest-current</Package>
 
 		<Package>duckmarines</Package>
 		<Package>mrrescue</Package>
 		<Package>sienna</Package>
->>>>>>> 86bd59c5
 	</Obsoletes>
 </PISI>