--- conflicted
+++ resolved
@@ -1207,21 +1207,18 @@
 		<!-- No longer required -->
 		<Package>systemsettings-devel</Package>
 		<Package>snapd-glib-docs</Package>
-<<<<<<< HEAD
+
+		<!-- Headers no longer shipped -->
+		<Package>antimicrox-devel</Package>
+
+		<!-- Replaced by intel-compute-runtime -->
+		<Package>beignet</Package>
+		<Package>beignet-devel</Package>
+		<Package>beignet-dbginfo</Package>
 
 		<!-- Replaced by rizin -->
 		<Package>radare2</Package>
 		<Package>radare2-devel</Package>
 		<Package>radare2-dbginfo</Package>
-=======
-		
-		<!-- Headers no longer shipped -->
-		<Package>antimicrox-devel</Package>
-
-		<!-- Replaced by intel-compute-runtime -->
-		<Package>beignet</Package>
-		<Package>beignet-devel</Package>
-		<Package>beignet-dbginfo</Package>
->>>>>>> e2cbcb3b
 	</Obsoletes>
 </PISI>