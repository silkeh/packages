--- conflicted
+++ resolved
@@ -1703,14 +1703,12 @@
 		<Package>vala-panel-appmenu-devel</Package>
 		<Package>librsvg-docs</Package>
 		<Package>nautilus-terminal</Package>
-
-<<<<<<< HEAD
+    
 		<!-- Splited later to -otf and -ttf -->
 		<Package>font-weather-icons</Package>
 		
-=======
 		<!-- Integrated into nvidia-container-toolkit -->
 		<Package>nvidia-container-runtime</Package>
->>>>>>> 3fb55747
+
 	</Obsoletes>
 </PISI>