--- conflicted
+++ resolved
@@ -1646,11 +1646,10 @@
 		<Package>kwayland-server-devel</Package>
 		<Package>kwayland-server-dbginfo</Package>
 
-<<<<<<< HEAD
 		<!-- Renamed from go-ipfs to kubo -->
 		<Package>go-ipfs</Package>
 		<Package>go-ipfs-dbginfo</Package>
-=======
+
 		<!-- Dependency of deprecated package profanity -->
 		<Package>libstrophe</Package>
 		<Package>libstrophe-dbginfo</Package>
@@ -1658,6 +1657,5 @@
 
 		<!-- No more dbginfo from python-shapely -->
 		<Package>python-shapely-dbginfo</Package>
->>>>>>> 1cd52b4a
 	</Obsoletes>
 </PISI>