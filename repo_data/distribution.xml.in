<PISI>
	<SourceName>Solus</SourceName>
	<Version>1</Version>
	<_Description>Solus Repository</_Description>
	<Type>main</Type>
	<BinaryName>Solus</BinaryName>

	<Obsoletes>
		<!-- Replaced by libpcre -->
		<Package>pcre</Package>
		<!-- Replaced by libpcre-devel -->
		<Package>pcre-devel</Package>

		<!-- Replaced by libwebkit-gtk -->
		<Package>webkitgtk</Package>

		<Package>gnome-icon-theme-symbolic-devel</Package>

		<!-- Replaced by cairo -->
		<Package>cairo</Package>
		<!-- Replaced by libcairo-devel -->
		<Package>cairo-devel</Package>
		<Package>cairo-docs</Package>

		<!-- Replaced by xorg-driver-video-cirrus -->
		<Package>xorg-video-driver-cirrus</Package>

		<!-- Replaced by libtasn1-utils //-->
		<Package>libtasn1-bin</Package>

		<!-- Replaced by solus-artwork //-->
		<Package>evolve-os-artwork</Package>

		<!-- Replaced by xorg-server/-devel //-->
		<Package>xorg-driver-video-modesetting</Package>
		<Package>glamor-egl</Package>
		<Package>glamor-egl-devel</Package>

		<!-- geoclue rename //-->
		<Package>libgeoclue</Package>
		<Package>libgeoclue-devel</Package>

		<!-- Removed after rename //-->
		<Package>solus-migrate</Package>

		<!-- libcairorename //-->
		<Package>libcairomm</Package>
		<Package>libcairomm-devel</Package>
		<Package>libcairomm</Package>

		<!-- libatkmm rename //-->
		<Package>libatkmm</Package>
		<Package>libatkmm-devel</Package>
		<Package>libatkmm-docs</Package>

		<!-- libatk rename //-->
		<Package>atk</Package>
		<Package>atk-devel</Package>
		<Package>atk-docs</Package>

		<!-- Merged into docbook-xml //-->
		<Package>docbook-xsl</Package>

		<!-- Removed to help support Numix Project //-->
		<Package>numix-frost-themes</Package>

		<Package>python3-setuptools</Package>
		<Package>dc</Package>

		<Package>eigen2-devel</Package>

		<!-- Replaced by spice-protocol //-->
		<Package>spice-protocol-devel</Package>

		<!-- Dead crap, use cups-filters //-->
		<Package>foomatic-filters</Package>

		<!-- Because these suck. //-->
		<Package>evolve-sc</Package>
		<Package>evoassist</Package>

		<!-- Moved back into upstream project //-->
		<Package>libzeitgeist</Package>
		<Package>libzeitgeist-docs</Package>
		<Package>libzeitgeist-devel</Package>

		<!-- Removed lib prefixes //-->
		<Package>libmpg123</Package>
		<Package>libmpg123-devel</Package>

		<!-- Dead since ypkg //-->
		<Package>icon-naming-utils-devel</Package>

		<!-- No longer supported, use golang //-->
		<Package>golang-binary</Package>

		<!-- Budgie Applets (cybre) renamed //-->
		<Package>haste-applet</Package>
		<Package>screenshot-applet</Package>

		<!-- Replaced by vscode //-->
		<Package>vscode-ms</Package>

		<!-- Incorporated into openblas //-->
		<Package>lapack</Package>
		<Package>lapack-devel</Package>

		<!-- Going back to findutils tyvm //-->
		<Package>mlocate</Package>

		<!-- Replaced by split qt5 packages //-->
		<Package>qt5</Package>
		<Package>qt5-demos</Package>
		<Package>qt5-devel</Package>

		<!-- Renamed to -slate //-->
		<Package>mate-notification-theme-solus</Package>

		<!-- Replaced with linux-headers //-->
		<Package>kernel-libc-devel</Package>
		<!-- Replaced with linux-tools //-->
		<Package>kernel-tools</Package>

		<!-- Replaced by flash-player-npapi in Third Party //-->
		<Package>flash-player-nonfree</Package>

		<!-- Replaced by nautilus-extension-devel //-->
		<Package>nautilus-devel</Package>

		<!-- Replaced by audacious-libs-devel //-->
		<Package>audacious-devel</Package>

		<!-- Replaced by discord //-->
		<Package>discord-canary</Package>

		<!-- Replaced by iproute2 due to an old bad pattern //-->
		<Package>iproute2-devel</Package>

		<!-- Replaced by linux-driver-management //-->
		<Package>gl-driver-switch</Package>

		<!-- Replaced by python-colorama //-->
		<Package>python3-colorama</Package>

		<!-- Replaced by linux-lts //-->
		<Package>kernel</Package>
		<Package>kernel-modules</Package>
		<!-- Replaced by linux-lts-headers //-->
		<Package>kernel-headers</Package>

		<!-- Replaced by mpv-libs-devel //-->
		<Package>mpv-devel</Package>

		<!-- Forbidden in Solus //-->
		<Package>faac</Package>
		<Package>faac-devel</Package>
		<Package>faac-utils</Package>

		<!-- Replaced by nx-libs //-->
		<Package>nxcomp</Package>
		<Package>nxcomp-devel</Package>
		<Package>nxproxy</Package>

		<!-- Replaced by llvm-clang + llvm-clang-devel //-->
		<Package>clang</Package>
		<Package>clang-devel</Package>

		<!-- DOA upstream //-->
		<Package>arc-firefox-theme</Package>
		<Package>captiva-icon-theme</Package>
		<Package>pacifica-icon-theme</Package>

		<!-- Replaced with autogen-libs //-->
		<Package>libautogen</Package>

		<!-- Dropped in Solus due to not being used //-->
		<Package>packagekit</Package>
		<Package>packagekit-devel</Package>
		<Package>packagekit-dbginfo</Package>
		<Package>poppler-docs</Package>
		<Package>poppler-qt4</Package>
		<Package>poppler-qt4-devel</Package>

		<!-- gnome-dictionary stopped shipping gdict as public lib //-->
		<Package>gnome-dictionary-docs</Package>
		<Package>gnome-dictionary-devel</Package>

		<!-- It isn't like Solus uses GNOME Initial Setup //-->
		<Package>gnome-initial-setup</Package>

		<!-- Extension no longer maintained, likely doesn't work on new GNOME Shell //-->
		<Package>gnome-shell-extension-caffeine</Package>

		<!-- No longer used for anything //-->
		<Package>libgee1</Package>
		<Package>libgee1-devel</Package>
		<Package>libgee1-dbginfo</Package>
		<Package>mozjs17</Package>
		<Package>mozjs17-devel</Package>
		<Package>redo</Package>
		<Package>spidermonkey</Package>
		<Package>spidermonkey-devel</Package>
		<Package>vte2</Package>
		<Package>vte2-devel</Package>
		<Package>vte2-dbginfo</Package>

		<Package>zlib-minizip-32bit</Package>
		<Package>zlib-minizip-devel-32bit</Package>

		<!-- Stray //-->
		<Package>gnonlin</Package>

		<!-- Now part of kdevelop //-->
		<Package>kdevplatform</Package>
		<Package>kdevplatform-devel</Package>

		<!-- Now mesa-demos //-->
		<Package>mesalib-demos</Package>

		<!-- Now libgfortran-32bit //-->
		<Package>gfortran-32bit</Package>

		<!-- Debug has to be disabled for this package //-->
		<Package>streamlink-twitch-gui-dbginfo</Package>
		<!-- Replaced by peercoin //-->
		<Package>peerunity</Package>

		<!-- Merged into python-xlib // -->
		<Package>python3-xlib</Package>
		<!-- Merged into python-decorator // -->
		<Package>python3-decorator</Package>

		<!-- Duplicate of python-setuptools-scm //-->
		<Package>setuptools_scm</Package>

		<!-- Dropped in MATE 1.20 //-->
		<Package>mate-polkit-devel</Package>

		<!-- No longer used to build xsd, libboost compatibility issues //-->
		<Package>libcutl</Package>
		<Package>libcutl-devel</Package>

		<!-- The -devel package is no longer built //-->
		<Package>skrooge-devel</Package>

		<!-- Kodi now ships this //-->
		<Package>kodi-addon-inputstream-adaptive</Package>

		<!-- Replaced by falkon //-->
		<Package>qupzilla</Package>
		<Package>qupzilla-devel</Package>

		<!-- Dead upstream. Deprecating package. //-->
		<Package>cutegram</Package>
		<Package>lilyterm</Package>
		<Package>lilyterm-dbginfo</Package>

		<!-- Dead upstream, replaced by fork streamlink //-->
		<Package>livestreamer</Package>

		<!-- Replaced by materia-gtk-theme //-->
		<Package>flat-plat-gtk-theme</Package>
		<Package>flat-plat-gtk-theme-compact</Package>
		<Package>flat-plat-gtk-theme-dark</Package>
		<Package>flat-plat-gtk-theme-dark-compact</Package>
		<Package>flat-plat-gtk-theme-light</Package>
		<Package>flat-plat-gtk-theme-light-compact</Package>

		<!-- Deprecated upstream in favour of yubikey-manager-qt //-->
		<Package>yubikey-neo-manager</Package>

		<!-- Dead upstream, replaced by other py crypto libraries //-->
		<Package>pycrypto</Package>

		<!-- Merged into util-linux //-->
		<Package>rfkill</Package>

		<!-- Orphaned -devel packages which are no longer built //-->
		<Package>evolution-ews-devel</Package>
		<Package>gstreamer-vaapi-devel</Package>
		<Package>kdeplasma-addons-devel</Package>
		<Package>klayout-devel</Package>

		<!-- Requires an ancient and insecure mozjs //-->
		<Package>lwqq</Package>
		<Package>lwqq-devel</Package>
		<Package>pidgin-lwqq</Package>

		<!-- Abandoned upstream with many CVEs pending //-->
		<Package>autotrace</Package>
		<Package>autotrace-devel</Package>

		<!-- Replaced by gnome-tweaks //-->
		<Package>gnome-tweak-tool</Package>

		<!-- Replaced by filemanager-actions //-->
		<Package>nautilus-actions</Package>
		<Package>nautilus-actions-dbginfo</Package>
		<Package>nautilus-actions-devel</Package>
		<Package>nautilus-actions-docs</Package>

		<!-- Deaded completely //-->
		<Package>gegl3</Package>
		<Package>gegl3-dbginfo</Package>
		<Package>gegl3-devel</Package>
		<Package>gegl3-docs</Package>

		<!-- mypaint to libmypaint //-->
		<Package>mypaint-devel</Package>

		<!-- replaced by kicad-footprints //-->
		<Package>kicad-library</Package>

		<!-- Landed without functioning appropriately, dead upstream //-->
		<Package>i3lock-fancy</Package>

		<!-- docbook-xsl is super dead, as is its docs //-->
		<Package>docbook-xsl-docs</Package>

		<!-- -devel folded into radeontop //-->
		<Package>radeontop-devel</Package>

		<!-- Since replaced by mailspring //-->
		<Package>n1</Package>

		<!-- No interest in supporting modern Qt stack //-->
		<Package>plex-media-player</Package>

		<!-- Deprecated from repos. Complete architecture change and now requires CEF. //-->
		<Package>diorite</Package>
		<Package>nuvola-all-services</Package>
		<Package>nuvola-app-8tracks</Package>
		<Package>nuvola-app-amazon-cloud-player</Package>
		<Package>nuvola-app-bandcamp</Package>
		<Package>nuvola-app-deezer</Package>
		<Package>nuvola-app-google-calendar</Package>
		<Package>nuvola-app-google-play-music</Package>
		<Package>nuvola-app-groove</Package>
		<Package>nuvola-app-jango</Package>
		<Package>nuvola-app-logitech-media-server</Package>
		<Package>nuvola-app-mixcloud</Package>
		<Package>nuvola-app-owncloud-music</Package>
		<Package>nuvola-app-plex</Package>
		<Package>nuvola-app-soundcloud</Package>
		<Package>nuvola-app-spotify</Package>
		<Package>nuvola-app-tunein</Package>
		<Package>nuvola-app-yandex-music</Package>
		<Package>nuvolaplayer-dbginfo</Package>
		<Package>nuvolaplayer-devel</Package>
		<Package>nuvolaplayer</Package>

		<!-- Deprecated from repos. It's dead and is blocking stack upgrades. //-->
		<Package>makemkv</Package>
		<Package>makemkv-32bit-dbginfo</Package>

		<!-- Only needed for yubikey-neo-manager which was already deprecated. //-->
		<Package>libykneomgr</Package>
		<Package>libykneomgr-dbginfo</Package>
		<Package>libykneomgr-devel</Package>

		<!-- Qt4 support dropped, Qt5 support folded into main packages. //-->
		<Package>qca-qt5</Package>
		<Package>qca-qt5-devel</Package>
		<Package>qca-qt5-dbginfo</Package>
		<Package>qscintilla-qt5</Package>
		<Package>qscintilla-qt5-devel</Package>
		<Package>python-qscintilla-qt5</Package>

		<!-- Qt4 only library which nothing uses, part of Qt5. //-->
		<Package>qjson</Package>
		<Package>qjson-devel</Package>

		<!-- Corebird will no longer function after August 24th, alongside many Twitter clients. //-->
		<!-- This is the result of the deprecation of the UserStream API by Twitter. //-->
		<Package>corebird</Package>

		<!-- -devel folded into yelp-tools //-->
		<Package>yelp-tools-devel</Package>

		<!-- not supported against newer mysql, nobody willing to step up and hack it together //-->
		<Package>mysql-workbench</Package>

		<!-- Not permitted for redistibution with modificiations //-->
		<Package>tarsnap</Package>
		<Package>tarsnap-dbginfo</Package>

		<!-- No longer feasible to package and ship without enforcing itch-setup and auto-updates //-->
		<Package>itch</Package>
		<Package>itch-dbginfo</Package>

		<!-- No longer maintained by upstreams //-->
		<Package>adapta-kde</Package>
		<Package>arc-kde</Package>
		<Package>aglio</Package>
		<Package>boto3</Package>
		<Package>godep</Package>
		<Package>gnome-shell-extension-dynamic-panel-transparency</Package>
		<Package>journal</Package>
		<Package>kaa-base</Package>
		<Package>kaa-metadata</Package>
		<Package>kaa-metadata-dbginfo</Package>
		<Package>libqtelegram-ae</Package>
		<Package>libqtelegram-ae-dbginfo</Package>
		<Package>libqtelegram-ae-devel</Package>
		<Package>plotinus</Package>
		<Package>sofia-sip</Package>
		<Package>sofia-sip-dbginfo</Package>
		<Package>sofia-sip-devel</Package>
		<Package>telegramqml</Package>
		<Package>telegramqml-dbginfo</Package>
		<Package>telegramqml-devel</Package>
		<Package>trousers</Package>
		<Package>trousers-dbginfo</Package>
		<Package>trousers-devel</Package>
		<Package>valum</Package>
		<Package>valum-devel</Package>

		<!-- Merged in xorgproto //-->
		<Package>bigreqsproto</Package>
		<Package>compositeproto</Package>
		<Package>damageproto</Package>
		<Package>dmxproto</Package>
		<Package>dri2proto</Package>
		<Package>dri3proto</Package>
		<Package>fixesproto</Package>
		<Package>fontsproto</Package>
		<Package>glproto</Package>
		<Package>inputproto</Package>
		<Package>kbproto</Package>
		<Package>presentproto</Package>
		<Package>randrproto</Package>
		<Package>recordproto</Package>
		<Package>renderproto</Package>
		<Package>resourceproto</Package>
		<Package>scrnsaverproto</Package>
		<Package>videoproto</Package>
		<Package>xcmiscproto</Package>
		<Package>xextproto</Package>
		<Package>xf86bigfontproto</Package>
		<Package>xf86dgaproto</Package>
		<Package>xf86driproto</Package>
		<Package>xf86vidmodeproto</Package>
		<Package>xineramaproto</Package>
		<Package>xproto</Package>

		<!-- No longer supported in new xorg-server //-->
		<Package>nvidia-304-glx-driver</Package>
		<Package>nvidia-304-glx-driver-32bit</Package>
		<Package>nvidia-304-glx-driver-common</Package>
		<Package>nvidia-304-glx-driver-current</Package>
		<Package>nvidia-304-glx-driver-modaliases</Package>

		<!-- No longer has maintainer. //-->
		<Package>abcm2ps</Package>
		<Package>brackets</Package>
		<Package>brackets-dbginfo</Package>
		<Package>ccnet</Package>
		<Package>ccnet-devel</Package>
		<Package>clustershell</Package>
		<Package>coin</Package>
		<Package>coin-dbginfo</Package>
		<Package>conan</Package>
		<Package>dar</Package>
		<Package>dar-devel</Package>
		<Package>direnv</Package>
		<Package>et</Package>
		<Package>frotz</Package>
		<Package>github-release</Package>
		<Package>go-for-it</Package>
		<Package>go-for-it-dbginfo</Package>
		<Package>heroku-cli</Package>
		<Package>hh</Package>
		<Package>i2pd</Package>
		<Package>lastpass-cli</Package>
		<Package>libircclient</Package>
		<Package>libircclient-dbginfo</Package>
		<Package>libircclient-devel</Package>
		<Package>logrotate</Package>
		<Package>materia-kde</Package>
		<Package>mbpfan</Package>
		<Package>megatools</Package>
		<Package>megatools-dbginfo</Package>
		<Package>megazeux</Package>
		<Package>mergerfs</Package>
		<Package>miller</Package>
		<Package>moolticute</Package>
		<Package>mysql-connector-cpp</Package>
		<Package>mysql-connector-cpp-dbginfo</Package>
		<Package>mysql-connector-cpp-devel</Package>
		<Package>newsbeuter</Package>
		<Package>openbazaar</Package>
		<Package>openbazaard</Package>
		<Package>openlp</Package>
		<Package>osmo</Package>
		<Package>packer</Package>
		<Package>partclone</Package>
		<Package>profanity</Package>
		<Package>profanity-devel</Package>
		<Package>pithos</Package>
		<Package>python-alembic</Package>
		<Package>python-deprecation</Package>
		<Package>python-node-semver</Package>
		<Package>python-patch</Package>
		<Package>python-pluginbase</Package>
		<Package>qalculate-gtk</Package>
		<Package>qalculate-gtk-dbginfo</Package>
		<Package>qtox</Package>
		<Package>qtox-dbginfo</Package>
		<Package>rolisteam</Package>
		<Package>rolisteam-dbginfo</Package>
		<Package>roxterm</Package>
		<Package>sabnzbd</Package>
		<Package>sunflower</Package>
		<Package>syncplay</Package>
		<Package>tellico</Package>
		<Package>tellico-dbginfo</Package>
		<Package>toxcore</Package>
		<Package>toxcore-dbginfo</Package>
		<Package>toxcore-devel</Package>
		<Package>watchman</Package>
		<Package>watchman-dbginfo</Package>
		<Package>webtorrent-desktop</Package>
		<Package>webtorrent-desktop-dbginfo</Package>
		<Package>vagrant</Package>
		<Package>vault</Package>
		<Package>yakyak</Package>
		<Package>yakyak-dbginfo</Package>

		<!-- Replaced by nfs-utils //-->
		<Package>libnfsidmap</Package>
		<Package>libnfsidmap-devel</Package>

		<!-- No longer supported due to ffmpeg upgrade //-->
		<Package>opal</Package>
		<Package>opal-devel</Package>
		<Package>opal-dbginfo</Package>
		<Package>ekiga</Package>
		<Package>ekiga-dbginfo</Package>

		<!-- End of year repo cleaning //-->
		<Package>apertium-devel</Package>
		<Package>apertium</Package>
		<Package>arc-red-gtk-theme</Package>
		<Package>chrpath</Package>
		<Package>clicompanion</Package>
		<Package>corsaro-devel</Package>
		<Package>corsaro</Package>
		<Package>createrepo_c-devel</Package>
		<Package>createrepo_c</Package>
		<Package>dbus-sharp-devel</Package>
		<Package>dbus-sharp</Package>
		<Package>dcron</Package>
		<Package>devscripts</Package>
		<Package>dnf</Package>
		<Package>dnf-plugins-core</Package>
		<Package>ecl-devel</Package>
		<Package>ecl</Package>
		<Package>ffe</Package>
		<Package>flickcurl-devel</Package>
		<Package>flickcurl</Package>
		<Package>font-indic-ttf</Package>
		<Package>font-lateef-ttf</Package>
		<Package>gnome-app-templates-demos</Package>
		<Package>gnome-app-templates-devel</Package>
		<Package>gnome-app-templates</Package>
		<Package>gnome-python-desktop-devel</Package>
		<Package>gnome-python-desktop</Package>
		<Package>goofiboot</Package>
		<Package>gxmessage</Package>
		<Package>indent</Package>
		<Package>koji</Package>
		<Package>lesspipe</Package>
		<Package>libbdplus-devel</Package>
		<Package>libbdplus</Package>
		<Package>libcomps</Package>
		<Package>libcomps-devel</Package>
		<Package>libdnf-devel</Package>
		<Package>libdnf</Package>
		<Package>libgestures-devel</Package>
		<Package>libgestures</Package>
		<Package>libguess-devel</Package>
		<Package>libguess</Package>
		<Package>libpqxx-devel</Package>
		<Package>libpqxx</Package>
		<Package>librepo-devel</Package>
		<Package>librepo</Package>
		<Package>libsolv-devel</Package>
		<Package>libsolv</Package>
		<Package>libtrace-devel</Package>
		<Package>libtrace</Package>
		<Package>libwandio-devel</Package>
		<Package>libwandio</Package>
		<Package>libxfont-32bit-devel</Package>
		<Package>libxfont-32bit</Package>
		<Package>libxfont-devel</Package>
		<Package>libxfont</Package>
		<Package>lttoolbox-devel</Package>
		<Package>lttoolbox</Package>
		<Package>mock</Package>
		<Package>mpdris2</Package>
		<Package>mtpfs</Package>
		<Package>nload</Package>
		<Package>omegat</Package>
		<Package>omegat-docs</Package>
		<Package>patchutils</Package>
		<Package>pyrex</Package>
		<Package>python-cssselect</Package>
		<Package>python-ipaddr</Package>
		<Package>python-krbv</Package>
		<Package>python-mpd</Package>
		<Package>python-notifier</Package>
		<Package>python-yenc</Package>
		<Package>smpeg-32bit-devel</Package>
		<Package>smpeg-32bit</Package>
		<Package>smpeg-devel</Package>
		<Package>smpeg</Package>
		<Package>sys-helpers</Package>
		<Package>texi2html</Package>
		<Package>usermode</Package>
		<Package>vilistextum</Package>
		<Package>vsftpd</Package>
		<Package>x2goserver</Package>
		<Package>xml-commons</Package>
		<Package>xml-security-c</Package>
		<Package>xml-security-c-devel</Package>
		<Package>yum-metadata-parser</Package>
		<Package>yum</Package>
		<Package>yum-utils</Package>

		<!-- Splitted into godot-classic and godot-mono //-->
		<Package>godot</Package>

		<!-- Removed from upstream due to not being maintained anymore //-->
		<Package>papirus-adapta-icon-theme</Package>

		<!-- Essentially dead. No release in years, commits are few and far-between //-->
		<Package>cairo-dock</Package>
		<Package>cairo-dock-devel</Package>

		<!-- Mkfontscale ships now with mkfontdir //-->
		<Package>mkfontdir</Package>

		<!-- Renamed to openrazer //-->
		<Package>razer-drivers</Package>
		<Package>razer-drivers-common</Package>
		<Package>razer-drivers-current</Package>
		<Package>razer-drivers-modaliases</Package>

		<!-- Part of budgie-desktop nowadays //-->
		<Package>budgie-caffeine-applet</Package>

		<!-- Not needed as per week 14 Task list //-->
		<Package>ptlib</Package>
		<Package>electronic-wechat</Package>

		<!-- sip cleanup and python qt4 deprecation //-->
		<Package>bitmessage</Package>
		<Package>puddletag</Package>
		<Package>python-qt4</Package>
		<Package>python3-qt4</Package>

		<!-- they get not shipped anymore inside digikam //-->
		<Package>digikam-kipi-plugins</Package>

		<!-- Part of GNOME Stack Cleanup //-->
		<Package>dleyna-renderer</Package>
		<Package>dleyna-renderer-devel</Package>
		<Package>frogr</Package>
		<Package>empathy</Package>
		<Package>galculator</Package>
		<Package>gitg</Package>
		<Package>gitg-devel</Package>
		<Package>gnome-code-assistance</Package>
		<Package>gnome-code-assistance-devel</Package>
		<Package>gnome-contacts</Package>
		<Package>gnome-dictionary</Package>
		<Package>gnome-games</Package>
		<Package>gnome-games-devel</Package>
		<Package>gnome-python</Package>
		<Package>gnome-python-devel</Package>
		<Package>gnome-python-docs</Package>
		<Package>gnome-themes-standard</Package>
		<Package>gnome-themes-standard-32bit</Package>
		<Package>gnome-todo</Package>
		<Package>gnome-todo-devel</Package>
		<Package>gnome-todo-docs</Package>
		<Package>gtef</Package>
		<Package>gtef-devel</Package>
		<Package>gtef-docs</Package>
		<Package>hardcode-tray</Package>
		<Package>latexila</Package>
		<Package>latexila-docs</Package>
		<Package>libdmapsharing</Package>
		<Package>libdmapsharing-devel</Package>
		<Package>libdmapsharing-docs</Package>
		<Package>libwebkit3-gtk</Package>
		<Package>libwebkit3-gtk-devel</Package>
		<Package>libwebkit3-gtk-docs</Package>
		<Package>pwned-checker</Package>
		<Package>retro-gtk</Package>
		<Package>retro-gtk-devel</Package>
		<Package>rygel-docs</Package>
		<Package>telepathy-farstream</Package>
		<Package>telepathy-farstream-devel</Package>
		<Package>telepathy-farstream-docs</Package>
		<Package>telepathy-gabble</Package>
		<Package>telepathy-haze</Package>
		<Package>telepathy-morse</Package>
		<Package>telepathy-qt</Package>
		<Package>telepathy-qt-devel</Package>
		<Package>telepathy-rakia</Package>
		<Package>telepathy-rakia-devel</Package>
		<Package>telepathy-salut</Package>
		<Package>uzbl</Package>

		<!-- Merged into vulkan //-->
		<Package>vulkan-devel</Package>
		<Package>vulkan-32bit-devel</Package>

		<!-- Now named libgnutls-utils //-->
		<Package>gnutls</Package>

		<!-- no updates and old //-->
		<Package>gjiten-kai</Package>
		<Package>gummiboot</Package>
		<Package>lkvm</Package>
		<Package>mylg</Package>
		<Package>nixnote2</Package>
		<Package>python-keyrings.alt</Package>

		<!-- no revdeps, no longer a reason to be in repo //-->
		<Package>clutter-gst-2.0</Package>
		<Package>clutter-gst-2.0-devel</Package>
		<Package>telegram-qt</Package>
		<Package>telegram-qt-devel</Package>

		<!-- abandoned effort //-->
		<Package>lbryschema</Package>
		<Package>lbryum</Package>

		<!-- moved to lbry-desktop //-->
		<Package>lbry-app</Package>
		<Package>lbry-app-dbginfo</Package>

		<!-- merged in with kodi //-->
		<Package>kodi-pvr-iptvsimple</Package>

		<!-- Was replaced with legacy subpackage //-->
		<Package>mate-desktop-branding</Package>

		<!-- Doesn't build with SDL" update T8184" //-->
		<Package>antimicro</Package>
		<Package>qmc2</Package>

		<!-- Not required anymore since D1795 //-->
		<Package>python-faulthandler</Package>

		<!-- Not longer used //-->
		<Package>libzita-convolver</Package>
		<Package>libzita-convolver-devel</Package>
		<Package>pyexiv2</Package>
		<Package>wxPython2</Package>
		<Package>wxPython2-devel</Package>

		<!-- Requires libhandy or is a dep of a package that now requires it //-->
		<Package>hydrapaper</Package>
		<Package>python-gmconfig</Package>
		<Package>python-gmgtk</Package>

		<!-- Renamed to proj //-->
		<Package>proj.4</Package>
		<Package>proj.4-dbginfo</Package>
		<Package>proj.4-devel</Package>

		<!-- GNOME 3.34 Stack //-->
		<Package>gnome-pie</Package>
		<Package>spice-up</Package>
		<Package>libdbusmenu-docs</Package>
		<Package>libpeas-docs</Package>

		<!-- Used to develop mariadb. We don't //-->
		<Package>mariadb-test</Package>

		<!-- Not needed to purely build packages //-->
		<Package>rust-docs</Package>

		<!-- Renamed to python-qtwebengine //-->
		<Package>python3-qtwebengine</Package>

		<!-- Nightcolor gets shipped now with Plasma 5.17 //-->
		<Package>plasma-redshift-control</Package>


		<!-- kcalcore gets replaced by kcalendarcore //-->
		<Package>kcalcore</Package>
		<Package>kcalcore-devel</Package>
		<Package>kcalcore-dbginfo</Package>

		<!-- Merged in arcrack-ng itself //-->
		<Package>aircrack-ng-devel</Package>

		<!-- rtv is rip //-->
		<Package>rtv</Package>
		<Package>python-mailcap-fix</Package>
		<Package>python-kitchen</Package>

		<!-- gnome-twitch is no longer under development //-->
		<Package>gnome-twitch</Package>
		<Package>gnome-twitch-devel</Package>
		<Package>gnome-twitch-dbginfo</Package>

		<!-- remove dnscrypt-proxy-devel because it doesn't get build anymore //-->
		<Package>dnscrypt-proxy-devel</Package>

		<!-- breeze was removed from sardi-icons after v.8.2.0 //-->
		<Package>sardi-icons-breeze</Package>

		<!-- breeze-snow is now named breeze-light //-->
		<Package>breeze-snow-cursor-theme</Package>

		<!-- remove kstars-devel because it contains only a static lib //-->
		<Package>kstars-devel</Package>

		<!-- No longer supported by NVIDIA //-->
		<Package>nvidia-340-glx-driver-32bit</Package>
		<Package>nvidia-340-glx-driver-common</Package>
		<Package>nvidia-340-glx-driver-current</Package>
		<Package>nvidia-340-glx-driver-modaliases</Package>
		<Package>nvidia-340-glx-driver</Package>

		<!-- 2019 and 2020 cleanup //-->
		<Package>cerebro</Package>
		<Package>cerebro-dbginfo</Package>
		<Package>clisp</Package>
		<Package>clisp-dbginfo</Package>
		<Package>darkradiant</Package>
		<Package>darkradiant-dbginfo</Package>
		<Package>desmume</Package>
		<Package>desmume-dbginfo</Package>
		<Package>dukto</Package>
		<Package>dukto-dbginfo</Package>
		<Package>mp3diags</Package>
		<Package>mp3diags-dbginfo</Package>
		<Package>obmenu</Package>
		<Package>lander</Package>
		<Package>lander-dbginfo</Package>

		<!-- gstreamer-1.0-plugins-bad-docs meson buld doesn't use gtk-doc //-->
		<Package>gstreamer-1.0-plugins-bad-docs</Package>

		<!-- No more doc subpackage with update to 1.1.28 //-->
		<Package>libpaper-docs</Package>
		
		<!-- RIP in 3.36 Stack Upgrade //-->
		<Package>gcr-docs</Package>
		<Package>gedit-docs</Package>
		<Package>libvirt-docs</Package>
		<Package>midori</Package>
		<Package>midori-devel</Package>
		<Package>network-manager-applet-devel</Package>
		<Package>network-manager-applet-docs</Package>
		<Package>pantheon-files</Package>
		<Package>pantheon-files-devel</Package>
		<Package>pantheon-terminal</Package>

		<!-- pytorch-devel got replaced by libpytorch //-->
		<Package>pytorch-devel</Package>

		<!-- No need as of Linux 5.6 //-->
		<Package>virtualbox-guest-current</Package>

		<Package>duckmarines</Package>
		<Package>mrrescue</Package>
		<Package>sienna</Package>
		
		<!-- Deprecated from FontForge developers. See D8619 //-->
		<Package>fontforge-devel</Package>

		<!-- pgadmin has no maintainer on phab and youtube-dl-gui has been dead for 2+ years //-->
		<Package>youtube-dl-gui</Package>
		<Package>pgadmin</Package>
		<Package>pgadmin3</Package>
		<Package>pgadmin3-dbginfo</Package>

		<!-- No longer desiring doc package //-->
		<Package>amtk-docs</Package>
		<Package>at-spi2-docs</Package>
		<Package>bamf-docs</Package>
		<Package>evince-docs</Package>
		<Package>fontconfig-docs</Package>
		<Package>gdk-pixbuf-docs</Package>
		<Package>gedit-docs</Package>
		<Package>gfbgraph-docs</Package>
		<Package>glade-docs</Package>
		<Package>glibmm-docs</Package>
		<Package>gom-docs</Package>
		<Package>gssdp-docs</Package>
		<Package>gstreamer-1.0-docs</Package>
		<Package>gstreamer-1.0-plugins-base-docs</Package>
		<Package>gstreamer-1.0-plugins-good-docs</Package>
		<Package>gstreamer-1.0-plugins-ugly-docs</Package>
		<Package>harfbuzz-docs</Package>
		<Package>libatk-docs</Package>
		<Package>libcloudproviders-docs</Package>
		<Package>libgtkmm-3-docs</Package>
		<Package>libnotify-docs</Package>
		<Package>libsoup-docs</Package>
		<Package>libvirt-docs</Package>
		<Package>libvirt-glib-docs</Package>
		<Package>nautilus-docs</Package>
		<Package>pango-docs</Package>
		<Package>pangomm-docs</Package>
		<Package>rhythmbox-docs</Package>
		<Package>totem-docs</Package>

		<!-- Leftover of when cargo package.yml was separated from rust //-->
		<Package>cargo-dbginfo</Package>
		<Package>spice-gtk-docs</Package>

		<!-- No more devel subpackage with update to 1.0 //-->
		<Package>inkscape-devel</Package>

		<!-- Lack maintainers, no JDK11 compatibility in sight //-->
		<Package>kontalk</Package>
		<Package>bfg-repo-cleaner</Package>
		<Package>i2p</Package>
		<Package>java-service-wrapper</Package>

		<!-- Obsoleted by upstream in favor of the TTF dist //-->
		<Package>font-firacode-otf</Package>

		<!-- Python3 GObject merge //-->
		<Package>python3-gobject</Package>
		<Package>python3-gobject-devel</Package>
		<Package>python3-gobject-dbginfo</Package>
		
		<!-- python2 deprecations //-->
		<Package>utopia-documents</Package>
		<Package>utopia-documents-dbginfo</Package>

		<!-- Google is shutting down Google Play Music //-->
		<Package>google-play-music-desktop-player</Package>
		<Package>google-play-music-desktop-player-dbginfo</Package>

		<!-- Now apostrophe //-->
		<Package>uberwriter</Package>
		
		<!-- Used to be lollypop dependency. Removed in D6879 //-->
		<Package>python-wikipedia</Package>

		<!-- No more devel package //-->
		<Package>vcmi-devel</Package>
		
		<!-- Renamed from compton to picom //-->
		<Package>compton</Package>
		
		<!-- Deprecated by upstream //-->
		<Package>gotop</Package>
		<Package>ytop</Package>
		<Package>ruby-sass</Package>
		<Package>wlc</Package>
		<Package>wlc-dbginfo</Package>
		<Package>wlc-devel</Package>
		
		<!-- Some old docs //-->
		<Package>atkmm-docs</Package>
		<Package>clutter-gst-2.0-docs</Package>
		<Package>dconf-docs</Package>
		<Package>digikam-docs</Package>
		<Package>eog-docs</Package>
		<Package>evolution-data-server-docs</Package>
		<Package>gexiv2-docs</Package>
		<Package>glib2-docs</Package>
		<Package>gnome-builder-docs</Package>
		<Package>gnome-shell-docs</Package>
		<Package>libappindicator-docs</Package>
		<Package>libgxps-docs</Package>
		<Package>libjson-glib-docs</Package>
		<Package>libmediaart-docs</Package>
		<Package>libosinfo-docs</Package>
		<Package>libssh2-docs</Package>
		<Package>libx11-docs</Package>
		<Package>llvm-docs</Package>
		<Package>lua-docs</Package>
		<Package>mutter-docs</Package>
		<Package>openconnect-docs</Package>
		<Package>totem-pl-parser-docs</Package>

		<!-- The beginning of python2 nuking //-->
		<Package>spyder</Package>
		
		<!-- Nuke orphan python2 packages //-->
		<Package>python-chess</Package>
		<Package>python-envparse</Package>
		<Package>python-photohash</Package>
		<Package>python2-pylint</Package>
		<Package>python-seccure</Package>
		<Package>python-ipython</Package>
		<Package>python-pmw</Package>
		<Package>python-pymol</Package>
		<Package>python-pymol-dbginfo</Package>
		<Package>python-trollius</Package>
		<Package>python-twodict</Package>
		<Package>python-fastimport</Package>
		<Package>python-gmpy</Package>
		<Package>python-gmpy-dbginfo</Package>
		<Package>python2-astroid</Package>
		<Package>python3-mpmath</Package>
		<Package>python-logilab-common</Package>
		<Package>python-backports.unittest_mock</Package>
		<Package>python-backports.ssl_match_hostname</Package>
		<Package>python-base58</Package>
		<Package>python-subprocess32</Package>
		<Package>python-subprocess32-dbginfo</Package>
		<Package>pygtksourceview</Package>
		<Package>pygtksourceview-devel</Package>
		<Package>python-argparse</Package>
		<Package>python-qt5</Package>
		<Package>python-qt5-dbginfo</Package>
		<Package>python-functools32</Package>

		<Package>elementary-icon-theme</Package>

		<!-- Renamed from riot to element //-->
		<Package>riot</Package>
		<Package>riot-dbginfo</Package>
		
		<!-- Repositories are inactive //-->
		<Package>bundler</Package>
		<Package>ruby-trollop</Package>
		
		<!-- Upgrade requires libhandy and thus removed from repo //-->
		<Package>gnome-sound-recorder</Package>
		<Package>noise</Package>
		<Package>noise-dbginfo</Package>
		<Package>noise-devel</Package>
		<Package>tootle</Package>
		<Package>tootle-dbginfo</Package>

		<!-- Orphan python packages //-->
		<Package>python-osinfo</Package>
		<Package>python-polib</Package>
		
		<!-- http-prompt broken because requires older python-modules //-->
		<Package>http-prompt</Package>
		<Package>python-parsimonious</Package>
		
		<!-- gone with Plasma 5.20 //-->
		<Package>plasma-desktop-devel</Package>
		<Package>user-manager</Package>
		<Package>user-manager-dbginfo</Package>

		<!-- Upstream has not seen changes since 2018 //-->
		<Package>helm</Package>
		<Package>helm-dbginfo</Package>

		<!-- RIP in GNOME 3.38 Upgrade for various reasons //-->
		<Package>feedreader</Package>
		<Package>feedreader-dbginfo</Package>
		<Package>gnome-documents</Package>
		<Package>gnome-online-miners</Package>
		<Package>gnome-online-miners-dbginfo</Package>
		<Package>gst-transcoder</Package>
		<Package>gst-transcoder-devel</Package>
		<Package>gst-transcoder-docs</Package>
		<Package>libcloudproviders-32bit</Package>
		<Package>libcloudproviders-32bit-dbginfo</Package>
		<Package>libcloudproviders-32bit-devel</Package>
		<Package>libgrss</Package>
		<Package>libgrss-devel</Package>
		<Package>libgrss-docs</Package>
		<Package>libunique</Package>
		<Package>libunique-devel</Package>
		<Package>libunique-docs</Package>
		<Package>vino</Package>
		<Package>vino-dbginfo</Package>
		
		<!-- Remove old dbginfo packages //-->
		<Package>CGAL-dbginfo</Package>
		<Package>apache-maven-32bit-dbginfo</Package>
		<Package>breeze-gtk-theme-dbginfo</Package>
		<Package>exfat-utils-dbginfo</Package>
		<Package>finch-dbginfo</Package>
		<Package>freefilesync-dbginfo</Package>
		<Package>glm-dbginfo</Package>
		<Package>gtk3-icon-browser-dbginfo</Package>
		<Package>libcacard-dbginfo</Package>
		<Package>libfakekey-dbginfo</Package>
		<Package>liblouis-dbginfo</Package>
		<Package>libparted-dbginfo</Package>
		<Package>libpurple-dbginfo</Package>
		<Package>libvala-devel-dbginfo</Package>
		<Package>nettle-bin-dbginfo</Package>
		<Package>nvidia-glx-driver-32bit-dbginfo</Package>
		<Package>nvidia-glx-driver-dbginfo</Package>
		<Package>openssh-server-dbginfo</Package>
		<Package>psutils-dbginfo</Package>
		<Package>qgis-32bit-dbginfo</Package>
		<Package>soundtouch-32bit-dbginfo</Package>
		<Package>soundtouch-dbginfo</Package>
		<Package>tensorflow-dbginfo</Package>
		<Package>the-widget-factory-3-dbginfo</Package>
		<Package>unixodbc-32bit-dbginfo</Package>
		<Package>unixodbc-dbginfo</Package>
		<Package>vagrant-dbginfo</Package>
		<Package>valadoc-dbginfo</Package>

		<!-- All files has been patterned into main package, as ETL is a header-only library //-->
		<Package>ETL-devel</Package>

		<!-- Orphan python2 package -->
		<Package>python-pygpgme</Package>

		<!-- kdepim-apps-libs is no more -->
		<Package>kdepim-apps-libs</Package>
		<Package>kdepim-apps-libs-devel</Package>
		<Package>kdepim-apps-libs-dbginfo</Package>

		<!-- skrooge html doc -->
		<Package>skrooge-doc</Package>

		<!-- filezilla-devel -->
		<Package>filezilla-devel</Package>

		<!-- vagrant cleanup -->
		<Package>ruby-bcrypt_pbkdf</Package>
		<Package>ruby-childprocess</Package>
		<Package>ruby-ed25519</Package>
		<Package>ruby-erubis</Package>
		<Package>ruby-hashicorp-checkpoint</Package>
		<Package>ruby-i18n</Package>
		<Package>ruby-log4r</Package>
		<Package>ruby-net-scp</Package>
		<Package>ruby-net-sftp</Package>
		<Package>ruby-net-ssh</Package>
		<Package>ruby-rb-kqueue</Package>
		<Package>ruby-rest-client</Package>
		<Package>ruby-vagrant-cloud</Package>
		<Package>ruby-wdm</Package>
		<Package>ruby-winrm</Package>
		<Package>ruby-winrm-fs</Package>
		<Package>ruby-winrm-elevated</Package>
		<Package>ruby-win32-file-security</Package>

		<!-- ruby cleanup -->
		<Package>concurrent-ruby</Package>
		<Package>ruby-builder</Package>
		<Package>ruby-domain_name</Package>
		<Package>ruby-erubi</Package>
		<Package>ruby-ffi-win32-extensions</Package>
		<Package>ruby-gssapi</Package>
		<Package>ruby-gyoku</Package>
		<Package>ruby-http-cookie</Package>
		<Package>ruby-httpclient</Package>
		<Package>ruby-little-plugger</Package>
		<Package>ruby-logging</Package>
		<Package>ruby-maruku</Package>
		<Package>ruby-mime-types</Package>
		<Package>ruby-mime-types-data</Package>
		<Package>ruby-multi_json</Package>
		<Package>ruby-msgpack</Package>
		<Package>ruby-neovim</Package>
		<Package>ruby-netrc</Package>
		<Package>ruby-nori</Package>
		<Package>ruby-redcarpet</Package>
		<Package>ruby-redcarpet-dbginfo</Package>
		<Package>ruby-unf</Package>
		<Package>ruby-unf_ext</Package>
		<Package>ruby-win32-file</Package>
		<Package>ruby-win32-file-stat</Package>
		<Package>ruby-yard</Package>
		<Package>rubyzip</Package>
		<Package>rubyntlm</Package>

		<!-- Was merged into ffmpeg, currently nothing uses it -->
		<Package>dcadec</Package>
		<Package>dcadec-devel</Package>
		<Package>dcadec-dbginfo</Package>

		<!-- No longer required -->
		<Package>wine-32bit-devel</Package>

		<!-- replaced by exfatprogs //-->
		<Package>fuse-exfat</Package>
		<Package>fuse-exfat-dbginfo</Package>
		<Package>exfat-utils</Package>

		<!-- Licensing dispute upstream per https://github.com/albertlauncher/albert/issues/765 //-->
		<Package>albert</Package>
		<Package>albert-dbginfo</Package>

		<!-- libkate cleanup -->
		<Package>libkate-docs</Package>

		<!-- encryptr server no longer operating -->
		<Package>encryptr</Package>
		<Package>encryptr-dbginfo</Package>

		<!-- No longer required -->
		<Package>systemsettings-devel</Package>
		<Package>snapd-glib-docs</Package>

		<!-- Headers no longer shipped -->
		<Package>antimicrox-devel</Package>

		<!-- Replaced by intel-compute-runtime -->
		<Package>beignet</Package>
		<Package>beignet-devel</Package>
		<Package>beignet-dbginfo</Package>

		<!-- Replaced by rizin -->
		<Package>radare2</Package>
		<Package>radare2-devel</Package>
		<Package>radare2-dbginfo</Package>

		<!-- Replaced by libgtksourceview4 -->
		<Package>libgtksourceview</Package>
		<Package>libgtksourceview-dbginfo</Package>
		<Package>libgtksourceview-devel</Package>
		<Package>libgtksourceview-docs</Package>

		<!-- gtkdatabox3 is now its own package -->
		<Package>klavaro-devel</Package>

		<!-- GNOME 40 Stack Upgrade -->
		<Package>epiphany</Package>
		<Package>epiphany-dbginfo</Package>
		<Package>gnome-clocks</Package>
		<Package>gnome-clocks-dbginfo</Package>
		<Package>goocanvas1</Package>
		<Package>goocanvas1-dbginfo</Package>
		<Package>goocanvas1-devel</Package>
		<Package>libzapojit</Package>
		<Package>libzapojit-dbginfo</Package>
		<Package>libzapojit-devel</Package>
		<Package>nemiver</Package>
		<Package>nemiver-dbginfo</Package>
		<Package>nemiver-devel</Package>
		<Package>pygoocanvas</Package>
		<Package>pygoocanvas-dbginfo</Package>
		<Package>pygoocanvas-devel</Package>
		
		<!-- Old branding package -->
		<Package>gnome-desktop-branding</Package>

		<!-- Temporary Deprecation Until Updated Upstream -->
		<Package>gnome-shell-extension-dash-to-dock</Package>

		<!-- Renamed to budgie-screensaver -->
		<Package>gnome-screensaver</Package>

		<!-- Oad doesn't need it anymore -->
		<Package>mozjs38</Package>
		<Package>mozjs38-dbginfo</Package>
		<Package>mozjs38-devel</Package>

		<!-- Drop python2 and merge -devel to python-sip -->
		<Package>python-sip-devel</Package>
		<Package>python3-sip</Package>
		<Package>python3-sip-dbginfo</Package>
		<Package>python3-sip-devel</Package>

		<!-- No more devel packages -->
		<Package>cava-devel</Package>
		<Package>scribus-devel</Package>
		<Package>vgrep-devel</Package>

		<!-- Replaced by libdispatch -->
		<Package>libblocksruntime</Package>
		<Package>libblocksruntime-devel</Package>

		<!-- We now have a single package for Qt5 doc -->
		<Package>qt5-base-docs</Package>

		<!-- Missed this one awhile ago -->
		<Package>nautilus-admin</Package>

		<!-- Upstreams provide precompiled tarballs that are more up-to-date -->
		<!-- Building on this, I do not want to contradict my own statements about not providing random fat cryptocurrency wallets in the repo. -->
		<Package>bitcoin</Package>
		<Package>bitcoin-dbginfo</Package>
		<Package>bitcoin-devel</Package>
		<Package>electrum</Package>
		<Package>python-aiorpcx</Package>
		<Package>python-aiohttp_socks</Package>
		<Package>python-aiohttp</Package>
		<Package>python-aiohttp-dbginfo</Package>
		<Package>python-bitstring</Package>
		<Package>python-ecdsa</Package>
		<Package>python-jsonrpclib</Package>
		<Package>python-pbkdf2</Package>
		<Package>python-slowaes</Package>
		<Package>python-xmlrpclib</Package>
		<Package>peercoin</Package>
		<Package>peercoin-devel</Package>
		
		<!-- Service is RIP -->
		<Package>cloud-print-connector</Package>
		<Package>cloud-print-connector-dbginfo</Package>

		<!-- Finally able to drop qt4 -->
		<Package>natron</Package>
		<Package>natron-dbginfo</Package>
		<Package>openfx-arena</Package>
		<Package>openfx-arena-dbginfo</Package>
		<Package>openfx-io</Package>
		<Package>openfx-io-dbginfo</Package>
		<Package>openfx-misc</Package>
		<Package>openfx-misc-dbginfo</Package>
		<Package>python-pyside</Package>
		<Package>python-pyside-dbginfo</Package>
		<Package>python-pyside-devel</Package>
		<Package>python-pyside-tools</Package>
		<Package>python-pyside-tools-dbginfo</Package>
		<Package>qucs</Package>
		<Package>qucs-dbginfo</Package>
		<Package>qucs-devel</Package>
		<Package>qt4</Package>
		<Package>qt4-dbginfo</Package>
		<Package>qt4-devel</Package>
		<Package>shiboken</Package>
		<Package>shiboken-dbginfo</Package>
		
		<!-- Deprecated upstream -->
		<Package>cgmanager</Package>
		<Package>cgmanager-dbginfo</Package>
		<Package>cgmanager-devel</Package>

		<!-- Nobody uses PalmOS anymore and this was not maintained -->
		<Package>jpilot</Package>
		<Package>jpilot-dbginfo</Package>
		<Package>pilot-link</Package>
		<Package>pilot-link-dbginfo</Package>
		<Package>pilot-link-devel</Package>

		<!-- Does not support new vala -->
		<Package>pdfpc</Package>
		<Package>pdfpc-dbginfo</Package>

		<!-- Replaced with more libre alternative fork -->
		<Package>libopenaptx</Package>
		<Package>libopenaptx-dbginfo</Package>
		<Package>libopenaptx-devel</Package>

		<!-- Replaced by spyder dev with their fork-->
		<Package>python-jsonrpc-server</Package>
		<Package>python-language-server</Package>
		<Package>python-pyls-black</Package>

		<!-- Replace python3-jedi with python-jedi and drop python2-->
		<Package>python3-jedi</Package>
		<Package>python3-jedi-dbginfo</Package>

		<!-- Replaced with split otf and ttf packages -->
		<Package>font-firago</Package>
		<Package>font-ibm-plex</Package>

		<!-- Old orphan package -->
		<Package>vte2-docs</Package>

		<!-- More orphan python2 packages -->
		<Package>gst-python-0.10</Package>
		<Package>gst-python-0.10-dbginfo</Package>
		<Package>gst-python-0.10-devel</Package>
		<Package>notify-python</Package>
		<Package>notify-python-devel</Package>
		<Package>python-backports_abc</Package>
		<Package>python-enum-compat</Package>
		<Package>python-futures</Package>
		<Package>python-ipaddress</Package>

		<!-- Duplicate of python-guessit -->
		<Package>python3-guessit</Package>

		<!-- Officially deprecated by the ASWF -->
		<Package>ilmbase</Package>
		<Package>ilmbase-dbginfo</Package>
		<Package>ilmbase-devel</Package>

		<!-- Replaced by libayatana-indicator -->
		<Package>libindicator</Package>
		<Package>libindicator-32bit</Package>
		<Package>libindicator-devel</Package>
		<Package>libindicator-32bit-devel</Package>
		<Package>indicator-application</Package>
		<Package>indicator-application-dbginfo</Package>

		<!-- ijs has been merged into ghostscript -->
		<Package>ijs</Package>
		<Package>ijs-devel</Package>

		<!-- Dependency of deprecated package "usermode" -->
		<Package>libuser</Package>
		<Package>libuser-dbginfo</Package>
		<Package>libuser-devel</Package>

		<!-- Renamed to keepassxc -->
		<Package>keepassx</Package>
		<Package>keepassx-dbginfo</Package>

		<!-- mlt and apps update -->
		<Package>webvfx</Package>
		<Package>akregator-devel</Package>

		<!-- Rename to paperwork -->
		<Package>paperwork-gui</Package>

		<!-- Kodi is no longer maintained due to upstream packaging complications and maintainership of it under Solus stopped after 18.x, with the flatpak being the preferred mechanism to install kodi. https://discuss.getsol.us/d/683-kodi-18-leia-has-landed-in-the-repo/96 -->
		<Package>kodi-platform</Package>
		<Package>kodi-platform-devel</Package>
		<Package>kodi-platform-dbginfo</Package>

		<!-- ResidualVM was merged into ScummVM project as of ScummVM 2.5.0 -->
		<Package>residualvm</Package>
		<Package>residualvm-dbginfo</Package>

		<!-- cppzmq is a headers-only package and everything from cppzqm-devel was moved into the main package -->
		<Package>cppzmq-devel</Package>

		<!-- unmaintained py2-gtk2 package blocking python-pillow update that is affected by multiple CVEs. The py3 fork gourmand can be requested via normal inclusion process. -->
		<Package>gourmet</Package>

		<!-- ex dependency of img2pdf -->
		<Package>python-pdfrw</Package>

		<!-- vorta removed APScheduler dependency and is using QTimer directly -->
		<Package>python-apscheduler</Package>

		<!-- Not needed anymore by rapid-photo-downloader -->
		<Package>python-rawkit</Package>

		<!-- Both youtube-dl and yt-dlc were replaced by the more active yt-dlp fork -->
		<Package>youtube-dl</Package>
		<Package>yt-dlc</Package>

		<!-- Removal due to repeated sexual / lewd and otherwise inappropriate remarks by Odysee. -->
		<!-- These remarks would be in violation of our Community Guidelines and I do not feel comfortable supporting the application developers. -->
		<Package>lbry-desktop</Package>
		<Package>lbry-desktop-dbginfo</Package>

		<!-- Not needed anymore by qutebrowser -->
		<Package>python-cssutils</Package>
		<Package>python-pypeg2</Package>

		<!-- font-awesome v6 offer now v4 compatibility -->
		<Package>font-awesome-4</Package>

		<!-- dependency of deprecated package python-aiohttp -->
		<Package>python-yarl</Package>
		<Package>python-yarl-dbginfo</Package>
		<Package>python-multidict</Package>
		<Package>python-multidict-dbginfo</Package>

		<!-- Upstream dropped this package -->
		<Package>qt6-location</Package>
		<Package>qt6-location-dbginfo</Package>
		<Package>qt6-location-demos</Package>
		<Package>qt6-location-devel</Package>

		<!-- Unused gem since ruby 3 stack upgrade -->
		<Package>ruby_dep</Package>

		<!-- paperwork-shell dropped this package -->
		<Package>python-getkey</Package>

		<!-- ovmf package has been renamed to edk2-ovmf -->
		<Package>ovmf</Package>

		<!-- Merged into arc-gtk-theme -->
		<Package>arc-plank-theme</Package>

		<!-- geary no longer needs this -->
		<Package>gmime26</Package>
		<Package>gmime26-docs</Package>
		<Package>gmime26-devel</Package>
		<Package>gmime26-dbginfo</Package>

		<!-- monodevelop has been abandoned by upstream -->
		<Package>monodevelop</Package>
		<Package>monodevelop-dbginfo</Package>
		<Package>monodevelop-devel</Package>
    
		<!-- Temporary package which helped handle libgit2 rebuilds -->
		<Package>libgit2solbuild</Package>
		<Package>libgit2solbuild-dbginfo</Package>
		<Package>libgit2solbuild-devel</Package>

		<!-- got merged into libpinyin -->
		<Package>libzhuyin</Package>
		<Package>libzhuyin-devel</Package>
		<Package>libzhuyin-dbginfo</Package>

		<!-- no longer used or required by fontforge -->
		<Package>libuninameslist</Package>
		<Package>libuninameslist-dbginfo</Package>
		<Package>libuninameslist-devel</Package>

		<!--  Use a more up to date mirror instead of the fork -->
		<Package>opencascade-ce</Package>
		<Package>opencascade-dbginfo</Package>
		<Package>opencascade-devel</Package>

<<<<<<< HEAD
		<!-- Replaced by irrlichtmt -->
		<Package>irrlicht</Package>
		<Package>irrlicht-devel</Package>
		<Package>irrlicht-dbginfo</Package>	
=======
		<!-- mlt 6.x is no longer used -->
		<Package>mlt6</Package>
		<Package>mlt6-devel</Package>
		<Package>mlt6-dbginfo</Package>
		<Package>mlt6-python</Package>

		<!-- docker-compose no longer needs these as it was rewritten in golang -->
		<Package>python-cached-property</Package>
		<Package>python-docker-py</Package>
		<Package>python-docker-pycred</Package>
		<Package>python-dockerpty</Package>
		<Package>python-dotenv</Package>
>>>>>>> 2875d8be
	</Obsoletes>
</PISI><|MERGE_RESOLUTION|>--- conflicted
+++ resolved
@@ -1500,12 +1500,11 @@
 		<Package>opencascade-dbginfo</Package>
 		<Package>opencascade-devel</Package>
 
-<<<<<<< HEAD
 		<!-- Replaced by irrlichtmt -->
 		<Package>irrlicht</Package>
 		<Package>irrlicht-devel</Package>
 		<Package>irrlicht-dbginfo</Package>	
-=======
+
 		<!-- mlt 6.x is no longer used -->
 		<Package>mlt6</Package>
 		<Package>mlt6-devel</Package>
@@ -1518,6 +1517,5 @@
 		<Package>python-docker-pycred</Package>
 		<Package>python-dockerpty</Package>
 		<Package>python-dotenv</Package>
->>>>>>> 2875d8be
 	</Obsoletes>
 </PISI>